--- conflicted
+++ resolved
@@ -1,10 +1,6 @@
 {
   "name": "@fluid-example/bundle-size-tests",
-<<<<<<< HEAD
-  "version": "0.59.4000",
-=======
   "version": "0.60.1000",
->>>>>>> 3c923a5a
   "private": true,
   "description": "A package for understanding the bundle size of Fluid Framework",
   "homepage": "https://fluidframework.com",
@@ -32,15 +28,6 @@
     "webpack:profile": "npm run webpack"
   },
   "dependencies": {
-<<<<<<< HEAD
-    "@fluidframework/aqueduct": "^0.59.4000",
-    "@fluidframework/container-loader": "^0.59.4000",
-    "@fluidframework/container-runtime": "^0.59.4000",
-    "@fluidframework/map": "^0.59.4000",
-    "@fluidframework/matrix": "^0.59.4000",
-    "@fluidframework/odsp-driver": "^0.59.4000",
-    "@fluidframework/sequence": "^0.59.4000",
-=======
     "@fluidframework/aqueduct": "^0.60.1000",
     "@fluidframework/container-loader": "^0.60.1000",
     "@fluidframework/container-runtime": "^0.60.1000",
@@ -48,7 +35,6 @@
     "@fluidframework/matrix": "^0.60.1000",
     "@fluidframework/odsp-driver": "^0.60.1000",
     "@fluidframework/sequence": "^0.60.1000",
->>>>>>> 3c923a5a
     "source-map-loader": "^2.0.0"
   },
   "devDependencies": {
