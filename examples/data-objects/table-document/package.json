--- conflicted
+++ resolved
@@ -1,10 +1,6 @@
 {
   "name": "@fluid-example/table-document",
-<<<<<<< HEAD
-  "version": "1.3.0",
-=======
   "version": "2.0.0",
->>>>>>> 27be1e84
   "description": "Chaincode component containing a table's data",
   "homepage": "https://fluidframework.com",
   "repository": {
@@ -56,18 +52,6 @@
     "temp-directory": "nyc/.nyc_output"
   },
   "dependencies": {
-<<<<<<< HEAD
-    "@fluidframework/aqueduct": "^1.3.0",
-    "@fluidframework/common-definitions": "^0.20.1",
-    "@fluidframework/common-utils": "^0.32.1",
-    "@fluidframework/core-interfaces": "^1.3.0",
-    "@fluidframework/datastore-definitions": "^1.3.0",
-    "@fluidframework/merge-tree": "^1.3.0",
-    "@fluidframework/protocol-definitions": "^0.1028.2000",
-    "@fluidframework/request-handler": "^1.3.0",
-    "@fluidframework/runtime-definitions": "^1.3.0",
-    "@fluidframework/sequence": "^1.3.0",
-=======
     "@fluidframework/aqueduct": "^2.0.0",
     "@fluidframework/common-definitions": "^0.20.1",
     "@fluidframework/common-utils": "^0.32.1",
@@ -78,25 +62,16 @@
     "@fluidframework/request-handler": "^2.0.0",
     "@fluidframework/runtime-definitions": "^2.0.0",
     "@fluidframework/sequence": "^2.0.0",
->>>>>>> 27be1e84
     "debug": "^4.1.1"
   },
   "devDependencies": {
     "@fluidframework/build-common": "^0.24.0",
     "@fluidframework/eslint-config-fluid": "^0.28.2000",
-<<<<<<< HEAD
-    "@fluidframework/mocha-test-setup": "^1.3.0",
-    "@fluidframework/runtime-utils": "^1.3.0",
-    "@fluidframework/test-runtime-utils": "^1.3.0",
-    "@fluidframework/test-utils": "^1.3.0",
-    "@fluidframework/test-version-utils": "^1.3.0",
-=======
     "@fluidframework/mocha-test-setup": "^2.0.0",
     "@fluidframework/runtime-utils": "^2.0.0",
     "@fluidframework/test-runtime-utils": "^2.0.0",
     "@fluidframework/test-utils": "^2.0.0",
     "@fluidframework/test-version-utils": "^2.0.0",
->>>>>>> 27be1e84
     "@rushstack/eslint-config": "^2.5.1",
     "@types/debug": "^4.1.5",
     "@types/mocha": "^9.1.1",
