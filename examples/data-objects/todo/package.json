--- conflicted
+++ resolved
@@ -1,14 +1,8 @@
 {
   "name": "@fluid-example/todo",
-<<<<<<< HEAD
-  "version": "0.59.4000",
-  "private": true,
-  "description": "Simple todo app",
-=======
   "version": "0.60.1000",
   "private": true,
   "description": "Simple todo canvas.",
->>>>>>> 3c923a5a
   "homepage": "https://fluidframework.com",
   "repository": {
     "type": "git",
@@ -48,19 +42,6 @@
     "webpack:dev": "webpack --env development"
   },
   "dependencies": {
-<<<<<<< HEAD
-    "@fluid-example/clicker": "^0.59.4000",
-    "@fluid-experimental/react-inputs": "^0.59.4000",
-    "@fluidframework/aqueduct": "^0.59.4000",
-    "@fluidframework/cell": "^0.59.4000",
-    "@fluidframework/common-definitions": "^0.20.1",
-    "@fluidframework/core-interfaces": "^0.43.1000",
-    "@fluidframework/map": "^0.59.4000",
-    "@fluidframework/runtime-definitions": "^0.59.4000",
-    "@fluidframework/sequence": "^0.59.4000",
-    "@fluidframework/view-adapters": "^0.59.4000",
-    "@fluidframework/view-interfaces": "^0.59.4000",
-=======
     "@fluid-example/clicker": "^0.60.1000",
     "@fluid-experimental/react-inputs": "^0.60.1000",
     "@fluidframework/aqueduct": "^0.60.1000",
@@ -72,25 +53,16 @@
     "@fluidframework/sequence": "^0.60.1000",
     "@fluidframework/view-adapters": "^0.60.1000",
     "@fluidframework/view-interfaces": "^0.60.1000",
->>>>>>> 3c923a5a
     "react": "^16.10.2",
     "react-dom": "^16.10.2",
     "uuid": "^8.3.1"
   },
   "devDependencies": {
-<<<<<<< HEAD
-    "@fluid-tools/webpack-fluid-loader": "^0.59.4000",
-    "@fluidframework/build-common": "^0.23.0",
-    "@fluidframework/eslint-config-fluid": "^0.28.2000-0",
-    "@fluidframework/test-tools": "^0.2.3074",
-    "@fluidframework/test-utils": "^0.59.4000",
-=======
     "@fluid-tools/webpack-fluid-loader": "^0.60.1000",
     "@fluidframework/build-common": "^0.23.0",
     "@fluidframework/eslint-config-fluid": "^0.28.2000-0",
     "@fluidframework/test-tools": "^0.2.3074",
     "@fluidframework/test-utils": "^0.60.1000",
->>>>>>> 3c923a5a
     "@rushstack/eslint-config": "^2.5.1",
     "@types/expect-puppeteer": "2.2.1",
     "@types/jest": "22.2.3",
