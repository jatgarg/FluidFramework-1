--- conflicted
+++ resolved
@@ -40,12 +40,8 @@
 		"tombstoned",
 		"TSDoc",
 		"unacked",
-<<<<<<< HEAD
-		"unaugmented"
-=======
 		"unaugmented",
 		"undoprovider"
->>>>>>> eefd9981
 	],
 
 	// Enable prettier as default formatter, and disable rules that disagree with it
