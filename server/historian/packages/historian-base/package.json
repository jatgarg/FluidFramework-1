{
  "name": "@fluidframework/historian-base",
  "version": "0.0.1",
  "description": "Base classes for historian",
  "homepage": "https://fluidframework.com",
  "repository": {
    "type": "git",
    "url": "https://github.com/microsoft/FluidFramework.git",
    "directory": "server/historian/packages/historian-base"
  },
  "license": "MIT",
  "author": "Microsoft and contributors",
  "main": "dist/index.js",
  "scripts": {
    "build": "npm run build:genver && concurrently npm:build:compile npm:lint",
    "build:commonjs": "npm run tsc && npm run build:test",
    "build:compile": "npm run build:commonjs",
    "build:genver": "gen-version",
    "build:test": "tsc --project ./src/test/tsconfig.json",
    "clean": "rimraf dist *.tsbuildinfo *.build.log",
    "eslint": "eslint --ext=ts,tsx --format stylish src",
    "eslint:fix": "eslint --format stylish src --fix --fix-type problem,suggestion,layout",
    "lint": "npm run eslint",
    "lint:fix": "npm run eslint:fix",
    "start": "node dist/www.js",
    "test": "mocha --recursive dist/test --unhandled-rejections=strict",
    "test:coverage": "nyc npm test -- --reporter xunit --reporter-option output=nyc/junit-report.xml",
    "tsc": "tsc"
  },
  "dependencies": {
    "@fluidframework/common-utils": "^0.31.0",
<<<<<<< HEAD
    "@fluidframework/gitresources": "^0.1036.2000-0",
    "@fluidframework/protocol-definitions": "^0.1028.1000-0",
    "@fluidframework/server-services": "^0.1036.2000-0",
    "@fluidframework/server-services-client": "^0.1036.3000-0",
    "@fluidframework/server-services-core": "^0.1036.2000-0",
    "@fluidframework/server-services-shared": "^0.1036.2000-0",
    "@fluidframework/server-services-telemetry": "^0.1036.2000-0",
    "@fluidframework/server-services-utils": "^0.1036.2000-0",
=======
    "@fluidframework/gitresources": "^0.1036.4000-68094",
    "@fluidframework/protocol-definitions": "^0.1028.1000-0",
    "@fluidframework/server-services": "^0.1036.4000-68094",
    "@fluidframework/server-services-client": "^0.1036.4000-68094",
    "@fluidframework/server-services-core": "^0.1036.4000-68094",
    "@fluidframework/server-services-shared": "^0.1036.4000-68094",
    "@fluidframework/server-services-telemetry": "^0.1036.4000-68094",
    "@fluidframework/server-services-utils": "^0.1036.4000-68094",
>>>>>>> 73929f26
    "axios": "^0.26.0",
    "body-parser": "^1.17.2",
    "compression": "^1.7.3",
    "cors": "^2.8.5",
    "debug": "^4.1.1",
    "express": "^4.16.3",
    "ioredis": "^4.24.2",
    "json-stringify-safe": "5.0.1",
    "jsonwebtoken": "^8.5.1",
    "nconf": "^0.11.4",
    "querystring": "^0.2.0",
    "uuid": "^3.3.2",
    "winston": "^3.6.0"
  },
  "devDependencies": {
    "@fluidframework/build-common": "^0.23.0",
    "@fluidframework/eslint-config-fluid": "^0.28.1000-61189",
<<<<<<< HEAD
    "@fluidframework/server-test-utils": "^0.1036.2000-0",
=======
    "@fluidframework/server-test-utils": "^0.1036.4000-68094",
>>>>>>> 73929f26
    "@rushstack/eslint-config": "^2.5.1",
    "@types/compression": "0.0.36",
    "@types/cors": "^2.8.4",
    "@types/debug": "^4.1.5",
    "@types/ioredis": "^4.22.0",
    "@types/mocha": "^9.1.1",
    "@types/nconf": "0.0.37",
    "@types/node": "^14.18.0",
    "@types/supertest": "^2.0.7",
    "@types/uuid": "^3.4.4",
    "@typescript-eslint/eslint-plugin": "~5.9.0",
    "@typescript-eslint/parser": "~5.9.0",
    "async": "^3.2.2",
    "axios-mock-adapter": "^1.19.0",
    "concurrently": "^6.2.0",
    "eslint": "~8.6.0",
    "eslint-plugin-eslint-comments": "~3.1.2",
    "eslint-plugin-import": "~2.25.4",
    "eslint-plugin-jsdoc": "~39.3.0",
    "eslint-plugin-optimize-regex": "~1.1.7",
    "eslint-plugin-react": "~7.28.0",
    "eslint-plugin-unicorn": "~40.0.0",
    "mocha": "^10.0.0",
    "nyc": "^15.0.0",
    "rimraf": "^2.6.2",
    "sinon": "^9.2.3",
    "supertest": "^3.3.0",
    "typescript": "~4.5.5"
  }
}<|MERGE_RESOLUTION|>--- conflicted
+++ resolved
@@ -29,7 +29,6 @@
   },
   "dependencies": {
     "@fluidframework/common-utils": "^0.31.0",
-<<<<<<< HEAD
     "@fluidframework/gitresources": "^0.1036.2000-0",
     "@fluidframework/protocol-definitions": "^0.1028.1000-0",
     "@fluidframework/server-services": "^0.1036.2000-0",
@@ -38,16 +37,6 @@
     "@fluidframework/server-services-shared": "^0.1036.2000-0",
     "@fluidframework/server-services-telemetry": "^0.1036.2000-0",
     "@fluidframework/server-services-utils": "^0.1036.2000-0",
-=======
-    "@fluidframework/gitresources": "^0.1036.4000-68094",
-    "@fluidframework/protocol-definitions": "^0.1028.1000-0",
-    "@fluidframework/server-services": "^0.1036.4000-68094",
-    "@fluidframework/server-services-client": "^0.1036.4000-68094",
-    "@fluidframework/server-services-core": "^0.1036.4000-68094",
-    "@fluidframework/server-services-shared": "^0.1036.4000-68094",
-    "@fluidframework/server-services-telemetry": "^0.1036.4000-68094",
-    "@fluidframework/server-services-utils": "^0.1036.4000-68094",
->>>>>>> 73929f26
     "axios": "^0.26.0",
     "body-parser": "^1.17.2",
     "compression": "^1.7.3",
@@ -65,11 +54,7 @@
   "devDependencies": {
     "@fluidframework/build-common": "^0.23.0",
     "@fluidframework/eslint-config-fluid": "^0.28.1000-61189",
-<<<<<<< HEAD
     "@fluidframework/server-test-utils": "^0.1036.2000-0",
-=======
-    "@fluidframework/server-test-utils": "^0.1036.4000-68094",
->>>>>>> 73929f26
     "@rushstack/eslint-config": "^2.5.1",
     "@types/compression": "0.0.36",
     "@types/cors": "^2.8.4",
