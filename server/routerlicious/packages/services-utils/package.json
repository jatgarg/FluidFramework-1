--- conflicted
+++ resolved
@@ -1,10 +1,6 @@
 {
   "name": "@fluidframework/server-services-utils",
-<<<<<<< HEAD
-  "version": "0.1037.0",
-=======
   "version": "0.1037.1000",
->>>>>>> 6f4c1dbf
   "description": "Fluid server services shared utilities",
   "homepage": "https://fluidframework.com",
   "repository": {
@@ -55,17 +51,10 @@
     "temp-directory": "nyc/.nyc_output"
   },
   "dependencies": {
-<<<<<<< HEAD
-    "@fluidframework/protocol-definitions": "^0.1028.2000",
-    "@fluidframework/server-services-client": "^0.1037.0",
-    "@fluidframework/server-services-core": "^0.1037.0",
-    "@fluidframework/server-services-telemetry": "^0.1037.0",
-=======
     "@fluidframework/protocol-definitions": "^0.1029.1000-0",
     "@fluidframework/server-services-client": "^0.1037.1000-0",
     "@fluidframework/server-services-core": "^0.1037.1000-0",
     "@fluidframework/server-services-telemetry": "^0.1037.1000-0",
->>>>>>> 6f4c1dbf
     "debug": "^4.1.1",
     "express": "^4.16.3",
     "ioredis": "^4.24.2",
@@ -82,11 +71,7 @@
   "devDependencies": {
     "@fluidframework/build-common": "^0.24.0-0",
     "@fluidframework/eslint-config-fluid": "^0.28.2000",
-<<<<<<< HEAD
-    "@fluidframework/server-test-utils": "^0.1037.0",
-=======
     "@fluidframework/server-test-utils": "^0.1037.1000-0",
->>>>>>> 6f4c1dbf
     "@rushstack/eslint-config": "^2.5.1",
     "@types/debug": "^4.1.5",
     "@types/ioredis": "^4.22.0",
