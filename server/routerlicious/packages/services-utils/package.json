{
  "name": "@fluidframework/server-services-utils",
  "version": "0.1036.5000",
  "description": "Fluid server services shared utilities",
  "homepage": "https://fluidframework.com",
  "repository": {
    "type": "git",
    "url": "https://github.com/microsoft/FluidFramework.git",
    "directory": "server/routerlicious/packages/services-utils"
  },
  "license": "MIT",
  "author": "Microsoft and contributors",
  "sideEffects": false,
  "main": "dist/index.js",
  "types": "dist/index.d.ts",
  "scripts": {
    "build": "npm run build:genver && concurrently npm:build:compile npm:lint",
    "build:compile": "npm run tsc",
    "build:full": "npm run build",
    "build:full:compile": "npm run build:compile",
    "build:genver": "gen-version",
    "clean": "rimraf dist lib *.tsbuildinfo *.build.log",
    "eslint": "eslint --format stylish src",
    "eslint:fix": "eslint --format stylish src --fix --fix-type problem,suggestion,layout",
    "lint": "npm run eslint",
    "lint:fix": "npm run eslint:fix",
    "test": "mocha --recursive dist/test --unhandled-rejections=strict",
    "test:coverage": "nyc npm test -- --reporter xunit --reporter-option output=nyc/junit-report.xml",
    "tsc": "tsc",
    "tsfmt": "tsfmt --verify",
    "tsfmt:fix": "tsfmt --replace"
  },
  "nyc": {
    "all": true,
    "cache-dir": "nyc/.cache",
    "exclude": [
      "src/test/**/*.ts",
      "dist/test/**/*.js"
    ],
    "exclude-after-remap": false,
    "include": [
      "src/**/*.ts",
      "dist/**/*.js"
    ],
    "report-dir": "nyc/report",
    "reporter": [
      "cobertura",
      "html",
      "text"
    ],
    "temp-directory": "nyc/.nyc_output"
  },
  "dependencies": {
<<<<<<< HEAD
    "@fluidframework/protocol-definitions": "^0.1029.1000-0",
    "@fluidframework/server-services-client": "^0.1037.1000",
    "@fluidframework/server-services-core": "^0.1037.1000",
    "@fluidframework/server-services-telemetry": "^0.1037.1000",
=======
    "@fluidframework/protocol-definitions": "^0.1028.2000",
    "@fluidframework/server-services-client": "^0.1036.5000",
    "@fluidframework/server-services-core": "^0.1036.5000",
    "@fluidframework/server-services-telemetry": "^0.1036.5000",
>>>>>>> c2b6d9f3
    "debug": "^4.1.1",
    "express": "^4.16.3",
    "ioredis": "^4.24.2",
    "json-stringify-safe": "^5.0.1",
    "jsonwebtoken": "^8.4.0",
    "morgan": "^1.8.1",
    "nconf": "^0.12.0",
    "serialize-error": "^8.1.0",
    "sillyname": "^0.1.0",
    "split": "^1.0.0",
    "uuid": "^8.3.1",
    "winston": "^3.6.0"
  },
  "devDependencies": {
    "@fluidframework/build-common": "^0.23.0",
    "@fluidframework/eslint-config-fluid": "^0.28.2000",
    "@fluidframework/server-test-utils": "^0.1036.5000",
    "@rushstack/eslint-config": "^2.5.1",
    "@types/debug": "^4.1.5",
    "@types/ioredis": "^4.22.0",
    "@types/json-stringify-safe": "^5.0.0",
    "@types/jsonwebtoken": "^8.3.0",
    "@types/mocha": "^9.1.1",
    "@types/morgan": "^1.7.35",
    "@types/nconf": "^0.10.2",
    "@types/node": "^14.18.0",
    "@types/supertest": "^2.0.5",
    "concurrently": "^6.2.0",
    "eslint": "~8.6.0",
    "mocha": "^10.0.0",
    "nyc": "^15.0.0",
    "rimraf": "^2.6.2",
    "supertest": "^3.1.0",
    "typescript": "~4.5.5",
    "typescript-formatter": "7.1.0"
  }
}<|MERGE_RESOLUTION|>--- conflicted
+++ resolved
@@ -51,17 +51,10 @@
     "temp-directory": "nyc/.nyc_output"
   },
   "dependencies": {
-<<<<<<< HEAD
     "@fluidframework/protocol-definitions": "^0.1029.1000-0",
     "@fluidframework/server-services-client": "^0.1037.1000",
     "@fluidframework/server-services-core": "^0.1037.1000",
     "@fluidframework/server-services-telemetry": "^0.1037.1000",
-=======
-    "@fluidframework/protocol-definitions": "^0.1028.2000",
-    "@fluidframework/server-services-client": "^0.1036.5000",
-    "@fluidframework/server-services-core": "^0.1036.5000",
-    "@fluidframework/server-services-telemetry": "^0.1036.5000",
->>>>>>> c2b6d9f3
     "debug": "^4.1.1",
     "express": "^4.16.3",
     "ioredis": "^4.24.2",
