--- conflicted
+++ resolved
@@ -1,10 +1,6 @@
 {
 	"name": "@fluidframework/azure-service-utils",
-<<<<<<< HEAD
-	"version": "2.0.0-internal.4.3.0",
-=======
 	"version": "2.0.0-internal.5.0.0",
->>>>>>> ea022def
 	"description": "Helper service-side utilities for connecting to Azure Fluid Relay service",
 	"homepage": "https://fluidframework.com",
 	"repository": {
