--- conflicted
+++ resolved
@@ -33,11 +33,8 @@
 import { ITelemetryContext } from '@fluidframework/runtime-definitions';
 import { ITelemetryLogger } from '@fluidframework/common-definitions';
 import { ITree } from '@fluidframework/protocol-definitions';
-<<<<<<< HEAD
 import { SummarizeInternalFn } from '@fluidframework/runtime-definitions';
-=======
 import { SummaryObject } from '@fluidframework/protocol-definitions';
->>>>>>> de435bd7
 import { SummaryType } from '@fluidframework/protocol-definitions';
 import { TelemetryEventPropertyType } from '@fluidframework/common-definitions';
 
@@ -218,12 +215,9 @@
     set(prefix: string, property: string, value: TelemetryEventPropertyType): void;
 }
 
-<<<<<<< HEAD
 // @public (undocumented)
 export function utf8ByteLength(str: string): number;
 
-=======
->>>>>>> de435bd7
 // (No @packageDocumentation comment for this package)
 
 ```