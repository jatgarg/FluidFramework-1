{
  "name": "@fluid-tools/telemetry-generator",
  "version": "1.0.0",
  "description": "Tool to take performance benchmark output files and write them to our monitoring systems",
  "homepage": "https://fluidframework.com",
  "repository": {
    "type": "git",
    "url": "https://github.com/microsoft/FluidFramework.git",
    "directory": "tools/telemetry-generator"
  },
  "license": "MIT",
  "author": "Microsoft and contributors",
  "sideEffects": false,
  "main": "dist/index.js",
  "scripts": {
    "build": "concurrently npm:build:compile npm:lint",
    "build:compile": "npm run tsc",
    "build:full": "npm run build",
    "build:full:compile": "npm run build:compile",
    "clean": "rimraf dist lib *.tsbuildinfo *.build.log",
    "lint": "eslint src",
    "lint:fix": "eslint src --fix",
    "start": "node bin/run",
    "test": "echo \"Error: no test specified\" && exit 1",
    "tsc": "tsc"
  },
  "dependencies": {
    "@fluidframework/common-definitions": "^0.20.1",
    "@fluidframework/test-driver-definitions": ">=2.0.0-internal.1.0.0 <2.0.0-internal.2.0.0",
    "@oclif/core": "1.12.0"
  },
  "devDependencies": {
<<<<<<< HEAD
    "@fluidframework/build-common": "^0.24.0",
    "@fluidframework/eslint-config-fluid": "^1.0.0",
=======
    "@fluidframework/build-common": "^1.0.0",
    "@fluidframework/eslint-config-fluid": "^0.28.2000",
>>>>>>> a0dfb47e
    "@types/node": "^14.18.0",
    "concurrently": "^6.2.0",
    "eslint": "~8.6.0",
    "rimraf": "^2.6.2",
    "typescript": "~4.5.5"
  },
  "oclif": {
    "default": ".",
    "commands": "./dist/commands",
    "additionalHelpFlags": [
      "-h"
    ],
    "additionalVersionFlags": [
      "-v"
    ]
  }
}<|MERGE_RESOLUTION|>--- conflicted
+++ resolved
@@ -30,13 +30,8 @@
     "@oclif/core": "1.12.0"
   },
   "devDependencies": {
-<<<<<<< HEAD
-    "@fluidframework/build-common": "^0.24.0",
+    "@fluidframework/build-common": "^1.0.0",
     "@fluidframework/eslint-config-fluid": "^1.0.0",
-=======
-    "@fluidframework/build-common": "^1.0.0",
-    "@fluidframework/eslint-config-fluid": "^0.28.2000",
->>>>>>> a0dfb47e
     "@types/node": "^14.18.0",
     "concurrently": "^6.2.0",
     "eslint": "~8.6.0",
