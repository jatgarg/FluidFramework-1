--- conflicted
+++ resolved
@@ -45,11 +45,7 @@
     "@fluidframework/build-tools": "^0.2.61804",
     "@fluidframework/common-definitions-previous": "npm:@fluidframework/common-definitions@^0.20.0",
     "@fluidframework/eslint-config-fluid": "^0.28.1000",
-<<<<<<< HEAD
-    "@microsoft/api-extractor": "^7.16.1",
-=======
     "@microsoft/api-extractor": "^7.22.2",
->>>>>>> ec15d8ac
     "@rushstack/eslint-config": "^2.5.1",
     "@typescript-eslint/eslint-plugin": "~5.9.0",
     "@typescript-eslint/parser": "~5.9.0",
