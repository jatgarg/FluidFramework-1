{
  "name": "@fluidframework/core-interfaces",
  "version": "0.43.2000",
  "description": "Fluid object interfaces",
  "homepage": "https://fluidframework.com",
  "repository": {
    "type": "git",
    "url": "https://github.com/microsoft/FluidFramework.git",
    "directory": "common/lib/core-interfaces"
  },
  "license": "MIT",
  "author": "Microsoft and contributors",
  "sideEffects": false,
  "main": "dist/index.js",
  "module": "lib/index.js",
  "types": "dist/index.d.ts",
  "scripts": {
    "build": "concurrently npm:build:compile npm:lint && npm run build:docs",
    "build:compile": "concurrently npm:typetests:gen npm:tsc npm:build:esnext",
    "build:docs": "api-extractor run --local --typescript-compiler-folder ./node_modules/typescript && copyfiles -u 1 ./_api-extractor-temp/doc-models/* ../../../_api-extractor-temp/",
    "build:esnext": "tsc --project ./tsconfig.esnext.json",
    "build:full": "npm run build",
    "build:full:compile": "npm run build:compile",
    "ci:build": "npm run build:compile",
    "ci:build:docs": "api-extractor run --typescript-compiler-folder ./node_modules/typescript && copyfiles -u 1 ./_api-extractor-temp/doc-models/* ../../../_api-extractor-temp/",
    "ci:test": "echo No test for this package",
    "ci:test:coverage": "echo No test for this package",
    "clean": "rimraf dist lib *.tsbuildinfo *.build.log",
    "eslint": "eslint --format stylish src",
    "eslint:fix": "eslint --format stylish src --fix --fix-type problem,suggestion,layout",
    "lint": "npm run eslint",
    "lint:fix": "npm run eslint:fix",
    "test": "npm run test:types",
    "tsc": "tsc",
    "tsc:watch": "tsc --watch",
    "tsfmt": "tsfmt --verify",
    "tsfmt:fix": "tsfmt --replace",
    "typetests:gen": "fluid-type-validator -d .",
    "typetests:prepare": "fluid-type-validator -d . -p"
  },
  "devDependencies": {
    "@fluidframework/build-common": "^0.23.0",
    "@fluidframework/build-tools": "^0.2.61804",
    "@fluidframework/core-interfaces-previous": "npm:@fluidframework/core-interfaces@0.43.1000",
    "@fluidframework/eslint-config-fluid": "^0.28.1000",
<<<<<<< HEAD
    "@microsoft/api-extractor": "^7.16.1",
=======
    "@microsoft/api-extractor": "^7.22.2",
>>>>>>> ec15d8ac
    "@rushstack/eslint-config": "^2.5.1",
    "@types/node": "^14.18.0",
    "@typescript-eslint/eslint-plugin": "~5.9.0",
    "@typescript-eslint/parser": "~5.9.0",
    "concurrently": "^6.2.0",
    "copyfiles": "^2.1.0",
    "eslint": "~8.6.0",
    "eslint-plugin-editorconfig": "~3.2.0",
    "eslint-plugin-eslint-comments": "~3.2.0",
    "eslint-plugin-import": "~2.25.4",
    "eslint-plugin-no-null": "~1.0.2",
    "eslint-plugin-react": "~7.28.0",
    "eslint-plugin-unicorn": "~40.0.0",
    "rimraf": "^2.6.2",
    "typescript": "~4.1.3",
    "typescript-formatter": "7.1.0"
  },
  "typeValidation": {
    "version": "0.43.2000",
    "broken": {}
  }
}<|MERGE_RESOLUTION|>--- conflicted
+++ resolved
@@ -43,11 +43,7 @@
     "@fluidframework/build-tools": "^0.2.61804",
     "@fluidframework/core-interfaces-previous": "npm:@fluidframework/core-interfaces@0.43.1000",
     "@fluidframework/eslint-config-fluid": "^0.28.1000",
-<<<<<<< HEAD
-    "@microsoft/api-extractor": "^7.16.1",
-=======
     "@microsoft/api-extractor": "^7.22.2",
->>>>>>> ec15d8ac
     "@rushstack/eslint-config": "^2.5.1",
     "@types/node": "^14.18.0",
     "@typescript-eslint/eslint-plugin": "~5.9.0",
