--- conflicted
+++ resolved
@@ -72,13 +72,8 @@
 		"underscore": "^1.13.6"
 	},
 	"devDependencies": {
-<<<<<<< HEAD
-		"@fluidframework/build-common": "^1.2.0",
+		"@fluidframework/build-common": "^2.0.0",
 		"@fluidframework/build-tools": "^0.21.0",
-=======
-		"@fluidframework/build-common": "^2.0.0",
-		"@fluidframework/build-tools": "^0.20.0",
->>>>>>> d3ade380
 		"@fluidframework/mocha-test-setup": "workspace:~",
 		"@types/mocha": "^9.1.1",
 		"@types/node": "^14.18.38",
