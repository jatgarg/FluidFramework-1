--- conflicted
+++ resolved
@@ -114,7 +114,6 @@
 		"typescript": "~5.4.5"
 	},
 	"typeValidation": {
-<<<<<<< HEAD
 		"broken": {
 			"Interface_IContainer": {
 				"backCompat": false
@@ -125,10 +124,7 @@
 			"Interface_IDeltaManager": {
 				"backCompat": false
 			}
-		}
-=======
-		"broken": {},
+		},
 		"entrypoint": "legacy"
->>>>>>> 7a8c8d0e
 	}
 }