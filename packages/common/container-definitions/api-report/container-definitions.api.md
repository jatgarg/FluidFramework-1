--- conflicted
+++ resolved
@@ -121,13 +121,8 @@
     serviceConfiguration: IClientConfiguration;
 }
 
-<<<<<<< HEAD
-// @public
+// @internal
 export interface IContainer extends IEventProvider<IContainerEvents> {
-=======
-// @internal
-export interface IContainer extends IEventProvider<IContainerEvents>, IFluidRouter {
->>>>>>> 39ac6d5a
     attach(request: IRequest, attachProps?: {
         deltaConnection?: "none" | "delayed";
     }): Promise<void>;
@@ -423,19 +418,7 @@
     maxClientLeaveWaitTime?: number;
 };
 
-<<<<<<< HEAD
-// @public (undocumented)
-=======
-// @internal @deprecated (undocumented)
-export interface IPendingLocalState {
-    // (undocumented)
-    pendingRuntimeState: unknown;
-    // (undocumented)
-    url: string;
-}
-
-// @internal (undocumented)
->>>>>>> 39ac6d5a
+// @internal (undocumented)
 export interface IProvideFluidCodeDetailsComparer {
     // (undocumented)
     readonly IFluidCodeDetailsComparer: IFluidCodeDetailsComparer;
@@ -462,12 +445,7 @@
 // @internal
 export interface IRuntime extends IDisposable {
     createSummary(blobRedirectTable?: Map<string, string>): ISummaryTree;
-<<<<<<< HEAD
     getEntryPoint(): Promise<FluidObject>;
-    // @alpha
-=======
-    getEntryPoint(): Promise<FluidObject | undefined>;
->>>>>>> 39ac6d5a
     getPendingLocalState(props?: IGetPendingLocalStateProps): unknown;
     notifyOpReplay?(message: ISequencedDocumentMessage): Promise<void>;
     process(message: ISequencedDocumentMessage, local: boolean): any;
