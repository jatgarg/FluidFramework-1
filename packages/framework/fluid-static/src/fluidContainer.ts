--- conflicted
+++ resolved
@@ -123,20 +123,12 @@
     /**
      * Attempts to connect the container to the delta stream and process ops
      */
-<<<<<<< HEAD
-    connect?(): void;
-=======
     connect(): void;
->>>>>>> 3c923a5a
 
     /**
      * Disconnects the container from the delta stream and stops processing ops
      */
-<<<<<<< HEAD
-    disconnect?(): void;
-=======
     disconnect(): void;
->>>>>>> 3c923a5a
 
     /**
      * Create a new data object or DDS of the specified type.  In order to share the data object or DDS with other
