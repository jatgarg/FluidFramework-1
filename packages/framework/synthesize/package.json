--- conflicted
+++ resolved
@@ -1,10 +1,6 @@
 {
   "name": "@fluidframework/synthesize",
-<<<<<<< HEAD
-  "version": "2.0.0-internal.2.4.0",
-=======
   "version": "2.0.0-internal.3.0.0",
->>>>>>> f55842de
   "description": "A library for synthesizing scope objects.",
   "homepage": "https://fluidframework.com",
   "repository": {
@@ -72,17 +68,10 @@
     "@fluid-tools/build-cli": "^0.7.0",
     "@fluidframework/build-common": "^1.1.0",
     "@fluidframework/build-tools": "^0.7.0",
-<<<<<<< HEAD
-    "@fluidframework/core-interfaces": ">=2.0.0-internal.2.4.0 <2.0.0-internal.3.0.0",
-    "@fluidframework/datastore": ">=2.0.0-internal.2.4.0 <2.0.0-internal.3.0.0",
-    "@fluidframework/eslint-config-fluid": "^2.0.0",
-    "@fluidframework/mocha-test-setup": ">=2.0.0-internal.2.4.0 <2.0.0-internal.3.0.0",
-=======
     "@fluidframework/core-interfaces": ">=2.0.0-internal.3.0.0 <2.0.0-internal.4.0.0",
     "@fluidframework/datastore": ">=2.0.0-internal.3.0.0 <2.0.0-internal.4.0.0",
     "@fluidframework/eslint-config-fluid": "^2.0.0",
     "@fluidframework/mocha-test-setup": ">=2.0.0-internal.3.0.0 <2.0.0-internal.4.0.0",
->>>>>>> f55842de
     "@fluidframework/synthesize-previous": "npm:@fluidframework/synthesize@2.0.0-internal.2.2.0",
     "@microsoft/api-extractor": "^7.22.2",
     "@rushstack/eslint-config": "^2.5.1",
