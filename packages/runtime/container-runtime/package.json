{
	"name": "@fluidframework/container-runtime",
	"version": "2.5.0",
	"description": "Fluid container runtime",
	"homepage": "https://fluidframework.com",
	"repository": {
		"type": "git",
		"url": "https://github.com/microsoft/FluidFramework.git",
		"directory": "packages/runtime/container-runtime"
	},
	"license": "MIT",
	"author": "Microsoft and contributors",
	"sideEffects": false,
	"type": "module",
	"exports": {
		".": {
			"import": {
				"types": "./lib/public.d.ts",
				"default": "./lib/index.js"
			},
			"require": {
				"types": "./dist/public.d.ts",
				"default": "./dist/index.js"
			}
		},
		"./legacy": {
			"import": {
				"types": "./lib/legacy.d.ts",
				"default": "./lib/index.js"
			},
			"require": {
				"types": "./dist/legacy.d.ts",
				"default": "./dist/index.js"
			}
		},
		"./internal": {
			"import": {
				"types": "./lib/index.d.ts",
				"default": "./lib/index.js"
			},
			"require": {
				"types": "./dist/index.d.ts",
				"default": "./dist/index.js"
			}
		},
		"./internal/test/containerRuntime": {
			"import": {
				"types": "./lib/containerRuntime.d.ts",
				"default": "./lib/containerRuntime.js"
			},
			"require": {
				"types": "./dist/containerRuntime.d.ts",
				"default": "./dist/containerRuntime.js"
			}
		},
		"./internal/test/deltaScheduler": {
			"import": {
				"types": "./lib/deltaScheduler.d.ts",
				"default": "./lib/deltaScheduler.js"
			},
			"require": {
				"types": "./dist/deltaScheduler.d.ts",
				"default": "./dist/deltaScheduler.js"
			}
		},
		"./internal/test/scheduleManager": {
			"import": {
				"types": "./lib/scheduleManager.d.ts",
				"default": "./lib/scheduleManager.js"
			},
			"require": {
				"types": "./dist/scheduleManager.d.ts",
				"default": "./dist/scheduleManager.js"
			}
		},
		"./internal/test/blobManager": {
			"import": {
				"types": "./lib/blobManager/index.d.ts",
				"default": "./lib/blobManager/index.js"
			},
			"require": {
				"types": "./dist/blobManager/index.d.ts",
				"default": "./dist/blobManager/index.js"
			}
		},
		"./internal/test/summary": {
			"import": {
				"types": "./lib/summary/index.d.ts",
				"default": "./lib/summary/index.js"
			},
			"require": {
				"types": "./dist/summary/index.d.ts",
				"default": "./dist/summary/index.js"
			}
		},
		"./internal/test/gc": {
			"import": {
				"types": "./lib/gc/index.d.ts",
				"default": "./lib/gc/index.js"
			},
			"require": {
				"types": "./gc/index.d.ts",
				"default": "./gc/index.js"
			}
		}
	},
	"main": "lib/index.js",
	"types": "lib/public.d.ts",
	"scripts": {
		"api": "fluid-build . --task api",
		"api-extractor:commonjs": "flub generate entrypoints --outDir ./dist",
		"api-extractor:esnext": "flub generate entrypoints --outDir ./lib --node10TypeCompat",
		"build": "fluid-build . --task build",
		"build:api-reports": "concurrently \"npm:build:api-reports:*\"",
		"build:api-reports:current": "api-extractor run --local --config api-extractor/api-extractor.current.json",
		"build:api-reports:legacy": "api-extractor run --local --config api-extractor/api-extractor.legacy.json",
		"build:commonjs": "fluid-build . --task commonjs",
		"build:compile": "fluid-build . --task compile",
		"build:docs": "api-extractor run --local",
		"build:esnext": "tsc --project ./tsconfig.json",
		"build:genver": "gen-version",
		"build:test": "npm run build:test:esm && npm run build:test:cjs",
		"build:test:cjs": "fluid-tsc commonjs --project ./src/test/tsconfig.cjs.json",
		"build:test:esm": "tsc --project ./src/test/tsconfig.json",
		"check:are-the-types-wrong": "attw --pack . --exclude-entrypoints ./internal/test/containerRuntime ./internal/test/deltaScheduler ./internal/test/scheduleManager ./internal/test/blobManager ./internal/test/summary ./internal/test/gc",
		"check:biome": "biome check .",
		"check:exports": "concurrently \"npm:check:exports:*\"",
		"check:exports:bundle-release-tags": "api-extractor run --config api-extractor/api-extractor-lint-bundle.json",
		"check:exports:cjs:legacy": "api-extractor run --config api-extractor/api-extractor-lint-legacy.cjs.json",
		"check:exports:cjs:public": "api-extractor run --config api-extractor/api-extractor-lint-public.cjs.json",
		"check:exports:esm:legacy": "api-extractor run --config api-extractor/api-extractor-lint-legacy.esm.json",
		"check:exports:esm:public": "api-extractor run --config api-extractor/api-extractor-lint-public.esm.json",
		"check:format": "npm run check:biome",
		"check:prettier": "prettier --check . --cache --ignore-path ../../../.prettierignore",
		"ci:build:api-reports": "concurrently \"npm:ci:build:api-reports:*\"",
		"ci:build:api-reports:current": "api-extractor run --config api-extractor/api-extractor.current.json",
		"ci:build:api-reports:legacy": "api-extractor run --config api-extractor/api-extractor.legacy.json",
		"ci:build:docs": "api-extractor run",
		"clean": "rimraf --glob dist lib \"*.d.ts\" \"**/*.tsbuildinfo\" \"**/*.build.log\" _api-extractor-temp nyc",
		"eslint": "eslint --format stylish src",
		"eslint:fix": "eslint --format stylish src --fix --fix-type problem,suggestion,layout",
		"format": "npm run format:biome",
		"format:biome": "biome check . --write",
		"format:prettier": "prettier --write . --cache --ignore-path ../../../.prettierignore",
		"lint": "fluid-build . --task lint",
		"lint:fix": "fluid-build . --task eslint:fix --task format",
		"postpack": "tar -cf ./container-runtime.test-files.tar ./src/test ./dist/test ./lib/test",
		"place:cjs:package-stub": "copyfiles -f ../../../common/build/build-common/src/cjs/package.json ./dist",
		"test": "npm run test:mocha",
		"test:benchmark:report": "mocha --timeout 10s --perfMode --parentProcess --fgrep @Benchmark --reporter @fluid-tools/benchmark/dist/MochaReporter.js \"./dist/**/*.perf.spec.*js\" --exit",
		"test:coverage": "c8 npm test",
		"test:mocha": "npm run test:mocha:esm && echo skipping cjs to avoid overhead - npm run test:mocha:cjs",
		"test:mocha:cjs": "mocha --recursive \"dist/test/**/*.spec.*js\" --exit",
		"test:mocha:esm": "mocha --recursive \"lib/test/**/*.spec.*js\" --exit",
		"test:mocha:verbose": "cross-env FLUID_TEST_VERBOSE=1 npm run test:mocha",
		"tsc": "fluid-tsc commonjs --project ./tsconfig.cjs.json && npm run place:cjs:package-stub",
		"tsc:watch": "npm run place:cjs:package-stub && fluid-tsc commonjs --project ./tsconfig.cjs.json --watch",
		"typetests:gen": "flub generate typetests --dir . -v",
		"typetests:prepare": "flub typetests --dir . --reset --previous --normalize"
	},
	"c8": {
		"all": true,
		"cache-dir": "nyc/.cache",
		"exclude": [
			"src/test/**/*.*ts",
			"dist/test/**/*.*js",
			"lib/test/**/*.*js"
		],
		"exclude-after-remap": false,
		"include": [
			"src/**/*.*ts",
			"dist/**/*.*js",
			"lib/**/*.*js"
		],
		"report-dir": "nyc/report",
		"reporter": [
			"cobertura",
			"html",
			"text"
		],
		"temp-directory": "nyc/.nyc_output"
	},
	"dependencies": {
		"@fluid-internal/client-utils": "workspace:~",
		"@fluidframework/container-definitions": "workspace:~",
		"@fluidframework/container-runtime-definitions": "workspace:~",
		"@fluidframework/core-interfaces": "workspace:~",
		"@fluidframework/core-utils": "workspace:~",
		"@fluidframework/datastore": "workspace:~",
		"@fluidframework/driver-definitions": "workspace:~",
		"@fluidframework/driver-utils": "workspace:~",
		"@fluidframework/id-compressor": "workspace:~",
		"@fluidframework/runtime-definitions": "workspace:~",
		"@fluidframework/runtime-utils": "workspace:~",
		"@fluidframework/telemetry-utils": "workspace:~",
		"@tylerbu/sorted-btree-es6": "^1.8.0",
		"double-ended-queue": "^2.1.0-0",
		"lz4js": "^0.2.0",
		"uuid": "^9.0.0"
	},
	"devDependencies": {
		"@arethetypeswrong/cli": "^0.16.4",
		"@biomejs/biome": "~1.9.3",
		"@fluid-internal/mocha-test-setup": "workspace:~",
		"@fluid-private/stochastic-test-utils": "workspace:~",
		"@fluid-private/test-pairwise-generator": "workspace:~",
		"@fluid-tools/benchmark": "^0.50.0",
		"@fluid-tools/build-cli": "^0.49.0",
		"@fluidframework/build-common": "^2.0.3",
		"@fluidframework/build-tools": "^0.49.0",
		"@fluidframework/container-runtime-previous": "npm:@fluidframework/container-runtime@~2.4.0",
		"@fluidframework/eslint-config-fluid": "^5.4.0",
		"@fluidframework/test-runtime-utils": "workspace:~",
		"@microsoft/api-extractor": "7.47.8",
		"@types/double-ended-queue": "^2.1.0",
		"@types/mocha": "^9.1.1",
		"@types/node": "^18.19.0",
		"@types/sinon": "^17.0.3",
		"@types/uuid": "^9.0.2",
		"c8": "^8.0.1",
		"concurrently": "^8.2.1",
		"copyfiles": "^2.4.1",
		"cross-env": "^7.0.3",
		"eslint": "~8.55.0",
		"mocha": "^10.2.0",
		"mocha-multi-reporters": "^1.5.1",
		"moment": "^2.21.0",
		"prettier": "~3.0.3",
		"rimraf": "^4.4.0",
		"sinon": "^17.0.1",
		"typescript": "~5.4.5"
	},
	"typeValidation": {
<<<<<<< HEAD
		"broken": {
			"Class_LocalFluidDataStoreContext": {
				"backCompat": false
			},
			"ClassStatics_LocalFluidDataStoreContext": {
				"backCompat": false
			},
			"Class_LocalFluidDataStoreContextBase": {
				"backCompat": false
			},
			"ClassStatics_LocalFluidDataStoreContextBase": {
				"backCompat": false
			},
			"Class_ChannelCollection": {
				"backCompat": false
			},
			"ClassStatics_ChannelCollection": {
				"backCompat": false
			},
			"Class_ContainerRuntime": {
				"backCompat": false
			},
			"ClassStatics_ContainerRuntime": {
				"backCompat": false
			},
			"Class_FluidDataStoreContext": {
				"backCompat": false
			},
			"ClassStatics_FluidDataStoreContext": {
				"backCompat": false
			},
			"Interface_ISummarizerRuntime": {
				"backCompat": false
			},
			"Interface_ILocalFluidDataStoreContextProps": {
				"backCompat": false
			},
			"Interface_IFluidDataStoreContextInternal": {
				"backCompat": false
			},
			"Interface_IFluidDataStoreContextProps": {
				"backCompat": false
			},
			"Interface_ILocalDetachedFluidDataStoreContextProps": {
				"backCompat": false
			}
		}
=======
		"broken": {},
		"entrypoint": "legacy"
>>>>>>> 7a8c8d0e
	}
}<|MERGE_RESOLUTION|>--- conflicted
+++ resolved
@@ -231,7 +231,6 @@
 		"typescript": "~5.4.5"
 	},
 	"typeValidation": {
-<<<<<<< HEAD
 		"broken": {
 			"Class_LocalFluidDataStoreContext": {
 				"backCompat": false
@@ -278,10 +277,7 @@
 			"Interface_ILocalDetachedFluidDataStoreContextProps": {
 				"backCompat": false
 			}
-		}
-=======
-		"broken": {},
+		},
 		"entrypoint": "legacy"
->>>>>>> 7a8c8d0e
 	}
 }