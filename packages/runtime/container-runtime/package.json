{
  "name": "@fluidframework/container-runtime",
  "version": "2.0.0-internal.1.1.0",
  "description": "Fluid container runtime",
  "homepage": "https://fluidframework.com",
  "repository": {
    "type": "git",
    "url": "https://github.com/microsoft/FluidFramework.git",
    "directory": "packages/runtime/container-runtime"
  },
  "license": "MIT",
  "author": "Microsoft and contributors",
  "sideEffects": false,
  "main": "dist/index.js",
  "module": "lib/index.js",
  "types": "dist/index.d.ts",
  "scripts": {
    "build": "npm run build:genver && concurrently npm:build:compile npm:lint && npm run build:docs",
    "build:commonjs": "npm run tsc && npm run typetests:gen && npm run build:test",
    "build:compile": "concurrently npm:build:commonjs npm:build:esnext",
    "build:docs": "api-extractor run --local --typescript-compiler-folder ../../../node_modules/typescript && copyfiles -u 1 ./_api-extractor-temp/doc-models/* ../../../_api-extractor-temp/",
    "build:esnext": "tsc --project ./tsconfig.esnext.json",
    "build:full": "npm run build",
    "build:full:compile": "npm run build:compile",
    "build:genver": "gen-version",
    "build:test": "tsc --project ./src/test/tsconfig.json",
    "ci:build:docs": "api-extractor run --typescript-compiler-folder ../../../node_modules/typescript && copyfiles -u 1 ./_api-extractor-temp/doc-models/* ../../../_api-extractor-temp/",
    "clean": "rimraf dist lib *.tsbuildinfo *.build.log",
    "eslint": "eslint --format stylish src",
    "eslint:fix": "eslint --format stylish src --fix --fix-type problem,suggestion,layout",
    "lint": "npm run eslint",
    "lint:fix": "npm run eslint:fix",
    "test": "npm run test:mocha",
    "test:coverage": "nyc npm test -- --reporter xunit --reporter-option output=nyc/junit-report.xml",
    "test:mocha": "mocha --ignore 'dist/test/types/*' --recursive dist/test -r node_modules/@fluidframework/mocha-test-setup --unhandled-rejections=strict",
    "test:mocha:verbose": "cross-env FLUID_TEST_VERBOSE=1 npm run test:mocha",
    "tsc": "tsc",
    "tsc:watch": "tsc --watch",
    "tsfmt": "tsfmt --verify",
    "tsfmt:fix": "tsfmt --replace",
    "typetests:gen": "fluid-type-validator -g -d ."
  },
  "nyc": {
    "all": true,
    "cache-dir": "nyc/.cache",
    "exclude": [
      "src/test/**/*.ts",
      "dist/test/**/*.js"
    ],
    "exclude-after-remap": false,
    "include": [
      "src/**/*.ts",
      "dist/**/*.js"
    ],
    "report-dir": "nyc/report",
    "reporter": [
      "cobertura",
      "html",
      "text"
    ],
    "temp-directory": "nyc/.nyc_output"
  },
  "dependencies": {
    "@fluidframework/common-definitions": "^0.20.1",
    "@fluidframework/common-utils": "^1.0.0",
    "@fluidframework/container-definitions": ">=2.0.0-internal.1.1.0 <2.0.0-internal.2.0.0",
    "@fluidframework/container-runtime-definitions": ">=2.0.0-internal.1.1.0 <2.0.0-internal.2.0.0",
    "@fluidframework/container-utils": ">=2.0.0-internal.1.1.0 <2.0.0-internal.2.0.0",
    "@fluidframework/core-interfaces": ">=2.0.0-internal.1.1.0 <2.0.0-internal.2.0.0",
    "@fluidframework/datastore": ">=2.0.0-internal.1.1.0 <2.0.0-internal.2.0.0",
    "@fluidframework/driver-definitions": ">=2.0.0-internal.1.1.0 <2.0.0-internal.2.0.0",
    "@fluidframework/driver-utils": ">=2.0.0-internal.1.1.0 <2.0.0-internal.2.0.0",
    "@fluidframework/garbage-collector": ">=2.0.0-internal.1.1.0 <2.0.0-internal.2.0.0",
    "@fluidframework/protocol-base": "^0.1037.1000",
    "@fluidframework/protocol-definitions": "^1.0.0",
    "@fluidframework/runtime-definitions": ">=2.0.0-internal.1.1.0 <2.0.0-internal.2.0.0",
    "@fluidframework/runtime-utils": ">=2.0.0-internal.1.1.0 <2.0.0-internal.2.0.0",
    "@fluidframework/telemetry-utils": ">=2.0.0-internal.1.1.0 <2.0.0-internal.2.0.0",
    "double-ended-queue": "^2.1.0-0",
    "lz4js": "^0.2.0",
    "uuid": "^8.3.1"
  },
  "devDependencies": {
    "@fluidframework/build-common": "^0.24.0",
    "@fluidframework/build-tools": "^0.3.1000",
    "@fluidframework/container-runtime-previous": "npm:@fluidframework/container-runtime@^1.0.0",
    "@fluidframework/eslint-config-fluid": "^0.28.2000",
    "@fluidframework/mocha-test-setup": ">=2.0.0-internal.1.1.0 <2.0.0-internal.2.0.0",
    "@fluidframework/test-runtime-utils": ">=2.0.0-internal.1.1.0 <2.0.0-internal.2.0.0",
    "@microsoft/api-extractor": "^7.22.2",
    "@rushstack/eslint-config": "^2.5.1",
    "@types/double-ended-queue": "^2.1.0",
    "@types/mocha": "^9.1.1",
    "@types/node": "^14.18.0",
    "@types/sinon": "^7.0.13",
    "@types/uuid": "^8.3.0",
    "concurrently": "^6.2.0",
    "copyfiles": "^2.1.0",
    "cross-env": "^7.0.2",
    "eslint": "~8.6.0",
    "mocha": "^10.0.0",
    "nyc": "^15.0.0",
    "rimraf": "^2.6.2",
    "sinon": "^7.4.2",
    "typescript": "~4.5.5",
    "typescript-formatter": "7.1.0"
  },
  "typeValidation": {
    "version": "2.0.0",
    "broken": {
      "VariableDeclaration_DefaultSummaryConfiguration": {
        "forwardCompat": false
      },
      "TypeAliasDeclaration_ISummaryConfiguration": {
        "forwardCompat": false
      },
      "InterfaceDeclaration_ISummaryConfigurationHeuristics": {
        "forwardCompat": false
      },
      "InterfaceDeclaration_IGeneratedSummaryStats": {
        "backCompat": false
      },
      "InterfaceDeclaration_IGenerateSummaryTreeResult": {
        "backCompat": false
      },
      "InterfaceDeclaration_ISubmitSummaryOpResult": {
        "backCompat": false
      },
      "InterfaceDeclaration_IUploadSummaryResult": {
        "backCompat": false
      },
      "TypeAliasDeclaration_SubmitSummaryResult": {
        "backCompat": false
      },
      "ClassDeclaration_ContainerRuntime": {
        "backCompat": false
      },
      "InterfaceDeclaration_IConnectableRuntime": {
        "backCompat": false
      },
      "InterfaceDeclaration_ISummarizerRuntime": {
        "backCompat": false
      },
<<<<<<< HEAD
      "RemovedInterfaceDeclaration_IPendingRuntimeState": {
        "forwardCompat": false,
=======
      "RemovedInterfaceDeclaration_IPendingFlushMode": {
        "backCompat": false,
        "forwardCompat": false
      },
      "InterfaceDeclaration_IPendingLocalState": {
        "forwardCompat": false
      },
      "TypeAliasDeclaration_IPendingState": {
        "forwardCompat": false
      },
      "ClassDeclaration_ContainerRuntime": {
        "backCompat": false
      },
      "InterfaceDeclaration_IPendingRuntimeState": {
        "forwardCompat": false
      },
      "InterfaceDeclaration_ISummarizerRuntime": {
        "backCompat": false
      },
      "InterfaceDeclaration_IConnectableRuntime": {
>>>>>>> b81dfe81
        "backCompat": false
      }
    }
  }
}<|MERGE_RESOLUTION|>--- conflicted
+++ resolved
@@ -141,10 +141,6 @@
       "InterfaceDeclaration_ISummarizerRuntime": {
         "backCompat": false
       },
-<<<<<<< HEAD
-      "RemovedInterfaceDeclaration_IPendingRuntimeState": {
-        "forwardCompat": false,
-=======
       "RemovedInterfaceDeclaration_IPendingFlushMode": {
         "backCompat": false,
         "forwardCompat": false
@@ -155,17 +151,8 @@
       "TypeAliasDeclaration_IPendingState": {
         "forwardCompat": false
       },
-      "ClassDeclaration_ContainerRuntime": {
-        "backCompat": false
-      },
-      "InterfaceDeclaration_IPendingRuntimeState": {
-        "forwardCompat": false
-      },
-      "InterfaceDeclaration_ISummarizerRuntime": {
-        "backCompat": false
-      },
-      "InterfaceDeclaration_IConnectableRuntime": {
->>>>>>> b81dfe81
+      "RemovedInterfaceDeclaration_IPendingRuntimeState": {
+        "forwardCompat": false,
         "backCompat": false
       }
     }
