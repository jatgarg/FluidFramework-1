--- conflicted
+++ resolved
@@ -3,20 +3,8 @@
  * Licensed under the MIT License.
  */
 
-<<<<<<< HEAD
+import { Deferred, TelemetryNullLogger} from "@microsoft/fluid-core-utils";
 import {
-    IDeltaManager,
-    IDeltaQueue,
-    ITelemetryLogger,
-} from "@microsoft/fluid-container-definitions";
-import { Deferred } from "@microsoft/fluid-core-utils";
-import { IDocumentStorageService } from "@microsoft/fluid-driver-definitions";
-import {
-    IDocumentMessage,
-=======
-import { Deferred, TelemetryNullLogger } from "@microsoft/fluid-core-utils";
-import {
->>>>>>> 2e9f44fe
     ISequencedDocumentMessage,
     ISummaryAck,
     ISummaryConfiguration,
@@ -61,30 +49,6 @@
                     runCount = 0;
                     lastRefSeq = 0;
                     refreshBaseSummaryDeferred = new Deferred();
-<<<<<<< HEAD
-                    emitter = new EventEmitter();
-                    summarizer = new Summarizer(
-                        "",
-                        {
-                            on: (event, listener) => emitter.on(event, listener),
-                            off: (event, listener) => emitter.removeListener(event, listener),
-                            connected: true,
-                            summarizerClientId,
-                            deltaManager: {
-                                initialSequenceNumber: 0,
-                                inbound: emitter as IDeltaQueue<ISequencedDocumentMessage>,
-                            } as IDeltaManager<ISequencedDocumentMessage, IDocumentMessage>,
-                            logger: {
-                                send: (event) => { },
-                                sendTelemetryEvent: (event) => { },
-                            } as ITelemetryLogger,
-                            storage: {
-                                getSnapshotTree: () => Promise.resolve({}),
-                                getVersions: (versionId, count) => Promise.resolve([{}]),
-                            } as IDocumentStorageService,
-                        } as ContainerRuntime,
-                        () => summaryConfig,
-=======
                     summaryCollection = new SummaryCollection(0);
                     summarizer = await RunningSummarizer.start(
                         summarizerClientId,
@@ -92,7 +56,6 @@
                         new TelemetryNullLogger(),
                         summaryCollection.createWatcher(summarizerClientId),
                         summaryConfig,
->>>>>>> 2e9f44fe
                         async () => {
                             runCount++;
 
