/*!
 * Copyright (c) Microsoft Corporation and contributors. All rights reserved.
 * Licensed under the MIT License.
 */
import {
	ITelemetryBaseLogger,
	ITelemetryGenericEvent,
	ITelemetryLogger,
} from "@fluidframework/common-definitions";
import {
	FluidObject,
	IFluidHandle,
	IFluidHandleContext,
	IFluidRouter,
	IRequest,
	IResponse,
} from "@fluidframework/core-interfaces";
import {
	IAudience,
	IContainerContext,
	IDeltaManager,
	IRuntime,
	ICriticalContainerError,
	AttachState,
	ILoaderOptions,
	LoaderHeader,
} from "@fluidframework/container-definitions";
import {
	IContainerRuntime,
	IContainerRuntimeEvents,
} from "@fluidframework/container-runtime-definitions";
import {
	assert,
	delay,
	LazyPromise,
	Trace,
	TypedEventEmitter,
	unreachableCase,
} from "@fluidframework/common-utils";
import {
	ChildLogger,
	raiseConnectedEvent,
	PerformanceEvent,
	TaggedLoggerAdapter,
	MonitoringContext,
	loggerToMonitoringContext,
	wrapError,
} from "@fluidframework/telemetry-utils";
import {
	DriverHeader,
	FetchSource,
	IDocumentStorageService,
	ISummaryContext,
} from "@fluidframework/driver-definitions";
import { readAndParse } from "@fluidframework/driver-utils";
import {
	DataCorruptionError,
	DataProcessingError,
	GenericError,
	UsageError,
} from "@fluidframework/container-utils";
import {
	IClientDetails,
	IDocumentMessage,
	IQuorumClients,
	ISequencedDocumentMessage,
	ISignalMessage,
	ISnapshotTree,
	ISummaryContent,
	ISummaryTree,
	MessageType,
	SummaryType,
} from "@fluidframework/protocol-definitions";
import {
	FlushMode,
	FlushModeExperimental,
	gcTreeKey,
	InboundAttachMessage,
	IFluidDataStoreContextDetached,
	IFluidDataStoreRegistry,
	IFluidDataStoreChannel,
	IGarbageCollectionData,
	IEnvelope,
	IInboundSignalMessage,
	ISignalEnvelope,
	NamedFluidDataStoreRegistryEntries,
	ISummaryTreeWithStats,
	ISummarizeInternalResult,
	CreateChildSummarizerNodeParam,
	SummarizeInternalFn,
	channelsTreeName,
	IDataStore,
	ITelemetryContext,
	SerializedIdCompressorWithNoSession,
	IIdCompressor,
	IIdCompressorCore,
	IdCreationRange,
	IdCreationRangeWithStashedState,
	IAttachMessage,
} from "@fluidframework/runtime-definitions";
import {
	addBlobToSummary,
	addSummarizeResultToSummary,
	addTreeToSummary,
	RequestParser,
	create404Response,
	exceptionToResponse,
	GCDataBuilder,
	requestFluidObject,
	seqFromTree,
	calculateStats,
	TelemetryContext,
	ReadAndParseBlob,
} from "@fluidframework/runtime-utils";
import { v4 as uuid } from "uuid";
import { ContainerFluidHandleContext } from "./containerHandleContext";
import { FluidDataStoreRegistry } from "./dataStoreRegistry";
import { ReportOpPerfTelemetry, IPerfSignalReport } from "./connectionTelemetry";
import { IPendingLocalState, PendingStateManager } from "./pendingStateManager";
import { pkgVersion } from "./packageVersion";
import { BlobManager, IBlobManagerLoadInfo, IPendingBlobs } from "./blobManager";
import { DataStores, getSummaryForDatastores } from "./dataStores";
import {
	aliasBlobName,
	blobsTreeName,
	chunksBlobName,
	createRootSummarizerNodeWithGC,
	electedSummarizerBlobName,
	extractSummaryMetadataMessage,
	IContainerRuntimeMetadata,
	ICreateContainerMetadata,
	idCompressorBlobName,
	IFetchSnapshotResult,
	IRootSummarizerNodeWithGC,
	ISummaryMetadataMessage,
	metadataBlobName,
	Summarizer,
	SummaryManager,
	wrapSummaryInChannelsTree,
	SummaryCollection,
	ISerializedElection,
	OrderedClientCollection,
	OrderedClientElection,
	SummarizerClientElection,
	summarizerClientType,
	SubmitSummaryResult,
	IConnectableRuntime,
	IGeneratedSummaryStats,
	ISubmitSummaryOptions,
	ISummarizer,
	ISummarizerInternalsProvider,
	ISummarizerRuntime,
	IRefreshSummaryAckOptions,
	RunWhileConnectedCoordinator,
} from "./summary";
import { formExponentialFn, Throttler } from "./throttler";
import {
	GarbageCollector,
	GCNodeType,
	gcTombstoneGenerationOptionName,
	IGarbageCollector,
	IGCRuntimeOptions,
	IGCStats,
	shouldAllowGcTombstoneEnforcement,
	trimLeadingAndTrailingSlashes,
} from "./gc";
import { channelToDataStore, IDataStoreAliasMessage, isDataStoreAliasMessage } from "./dataStore";
import { BindBatchTracker } from "./batchTracker";
import { ScheduleManager } from "./scheduleManager";
import {
	BatchMessage,
	IBatchCheckpoint,
	OpCompressor,
	OpDecompressor,
	Outbox,
	OpSplitter,
	RemoteMessageProcessor,
	OpGroupingManager,
} from "./opLifecycle";
import { DeltaManagerSummarizerProxy } from "./deltaManagerSummarizerProxy";

export enum ContainerMessageType {
	// An op to be delivered to store
	FluidDataStoreOp = "component",

	// Creates a new store
	Attach = "attach",

	// Chunked operation.
	ChunkedOp = "chunkedOp",

	// Signifies that a blob has been attached and should not be garbage collected by storage
	BlobAttach = "blobAttach",

	// Ties our new clientId to our old one on reconnect
	Rejoin = "rejoin",

	// Sets the alias of a root data store
	Alias = "alias",

	/**
	 * An op containing an IdRange of Ids allocated using the runtime's IdCompressor since
	 * the last allocation op was sent.
	 * See the [IdCompressor README](./id-compressor/README.md) for more details.
	 */
	IdAllocation = "idAllocation",
}

export interface ContainerRuntimeMessage {
	contents: any;
	type: ContainerMessageType;
}

export interface ISummaryBaseConfiguration {
	/**
	 * Delay before first attempt to spawn summarizing container.
	 */
	initialSummarizerDelayMs: number;

	/**
	 * Defines the maximum allowed time to wait for a pending summary ack.
	 * The maximum amount of time client will wait for a summarize is the minimum of
	 * maxSummarizeAckWaitTime (currently 3 * 60 * 1000) and maxAckWaitTime.
	 */
	maxAckWaitTime: number;
	/**
	 * Defines the maximum number of Ops in between Summaries that can be
	 * allowed before forcibly electing a new summarizer client.
	 */
	maxOpsSinceLastSummary: number;
}

export interface ISummaryConfigurationHeuristics extends ISummaryBaseConfiguration {
	state: "enabled";
	/**
	 * Defines the maximum allowed time, since the last received Ack, before running the summary
	 * with reason maxTime.
	 * For example, say we receive ops one by one just before the idle time is triggered.
	 * In this case, we still want to run a summary since it's been a while since the last summary.
	 */
	maxTime: number;
	/**
	 * Defines the maximum number of Ops, since the last received Ack, that can be allowed
	 * before running the summary with reason maxOps.
	 */
	maxOps: number;
	/**
	 * Defines the minimum number of Ops, since the last received Ack, that can be allowed
	 * before running the last summary.
	 */
	minOpsForLastSummaryAttempt: number;
	/**
	 * Defines the lower boundary for the allowed time in between summarizations.
	 * Pairs with maxIdleTime to form a range.
	 * For example, if we only receive 1 op, we don't want to have the same idle time as say 100 ops.
	 * Based on the boundaries we set in minIdleTime and maxIdleTime, the idle time will change
	 * linearly depending on the number of ops we receive.
	 */
	minIdleTime: number;
	/**
	 * Defines the upper boundary for the allowed time in between summarizations.
	 * Pairs with minIdleTime to form a range.
	 * For example, if we only receive 1 op, we don't want to have the same idle time as say 100 ops.
	 * Based on the boundaries we set in minIdleTime and maxIdleTime, the idle time will change
	 * linearly depending on the number of ops we receive.
	 */
	maxIdleTime: number;
	/**
	 * Runtime op weight to use in heuristic summarizing.
	 * This number is a multiplier on the number of runtime ops we process when running summarize heuristics.
	 * For example: (multiplier) * (number of runtime ops) = weighted number of runtime ops
	 */
	runtimeOpWeight: number;
	/**
	 * Non-runtime op weight to use in heuristic summarizing
	 * This number is a multiplier on the number of non-runtime ops we process when running summarize heuristics.
	 * For example: (multiplier) * (number of non-runtime ops) = weighted number of non-runtime ops
	 */
	nonRuntimeOpWeight: number;

	/**
	 * Number of ops since last summary needed before a non-runtime op can trigger running summary heuristics.
	 *
	 * Note: Any runtime ops sent before the threshold is reached will trigger heuristics normally.
	 * This threshold ONLY applies to non-runtime ops triggering summaries.
	 *
	 * For example: Say the threshold is 20. Sending 19 non-runtime ops will not trigger any heuristic checks.
	 * Sending the 20th non-runtime op will trigger the heuristic checks for summarizing.
	 */
	nonRuntimeHeuristicThreshold?: number;
}

export interface ISummaryConfigurationDisableSummarizer {
	state: "disabled";
}

export interface ISummaryConfigurationDisableHeuristics extends ISummaryBaseConfiguration {
	state: "disableHeuristics";
}

export type ISummaryConfiguration =
	| ISummaryConfigurationDisableSummarizer
	| ISummaryConfigurationDisableHeuristics
	| ISummaryConfigurationHeuristics;

export const DefaultSummaryConfiguration: ISummaryConfiguration = {
	state: "enabled",

	minIdleTime: 0,

	maxIdleTime: 30 * 1000, // 30 secs.

	maxTime: 60 * 1000, // 1 min.

	maxOps: 100, // Summarize if 100 weighted ops received since last snapshot.

	minOpsForLastSummaryAttempt: 10,

	maxAckWaitTime: 3 * 60 * 1000, // 3 mins.

	maxOpsSinceLastSummary: 7000,

	initialSummarizerDelayMs: 5 * 1000, // 5 secs.

	nonRuntimeOpWeight: 0.1,

	runtimeOpWeight: 1.0,

	nonRuntimeHeuristicThreshold: 20,
};

export interface ISummaryRuntimeOptions {
	/** Override summary configurations set by the server. */
	summaryConfigOverrides?: ISummaryConfiguration;

	/**
	 * Delay before first attempt to spawn summarizing container.
	 *
	 * @deprecated Use {@link ISummaryRuntimeOptions.summaryConfigOverrides}'s
	 * {@link ISummaryBaseConfiguration.initialSummarizerDelayMs} instead.
	 */
	initialSummarizerDelayMs?: number;
}

/**
 * Options for op compression.
 * @experimental - Not ready for use
 */
export interface ICompressionRuntimeOptions {
	/**
	 * The minimum size the batch's payload must exceed before the batch's contents will be compressed.
	 */
	readonly minimumBatchSizeInBytes: number;

	/**
	 * The compression algorithm that will be used to compress the op.
	 */
	readonly compressionAlgorithm: CompressionAlgorithms;
}

/**
 * Options for container runtime.
 */
export interface IContainerRuntimeOptions {
	readonly summaryOptions?: ISummaryRuntimeOptions;
	readonly gcOptions?: IGCRuntimeOptions;
	/**
	 * Affects the behavior while loading the runtime when the data verification check which
	 * compares the DeltaManager sequence number (obtained from protocol in summary) to the
	 * runtime sequence number (obtained from runtime metadata in summary) finds a mismatch.
	 * 1. "close" (default) will close the container with an assertion.
	 * 2. "log" will log an error event to telemetry, but still continue to load.
	 * 3. "bypass" will skip the check entirely. This is not recommended.
	 */
	readonly loadSequenceNumberVerification?: "close" | "log" | "bypass";
	/**
	 * Sets the flush mode for the runtime. In Immediate flush mode the runtime will immediately
	 * send all operations to the driver layer, while in TurnBased the operations will be buffered
	 * and then sent them as a single batch at the end of the turn.
	 * By default, flush mode is TurnBased.
	 */
	readonly flushMode?: FlushMode;
	/**
	 * Enables the runtime to compress ops. Compression is disabled when undefined.
	 * @experimental Not ready for use.
	 */
	readonly compressionOptions?: ICompressionRuntimeOptions;
	/**
	 * If specified, when in FlushMode.TurnBased, if the size of the ops between JS turns exceeds this value,
	 * an error will be thrown and the container will close.
	 *
	 * If unspecified, the limit is 950 * 1024.
	 *
	 * 'Infinity' will disable any limit.
	 *
	 * @experimental This config should be driven by the connection with the service and will be moved in the future.
	 */
	readonly maxBatchSizeInBytes?: number;
	/**
	 * If the op payload needs to be chunked in order to work around the maximum size of the batch, this value represents
	 * how large the individual chunks will be. This is only supported when compression is enabled. If after compression, the
	 * batch size exceeds this value, it will be chunked into smaller ops of this size.
	 *
	 * If unspecified, if a batch exceeds `maxBatchSizeInBytes` after compression, the container will close with an instance
	 * of `GenericError` with the `BatchTooLarge` message.
	 *
	 * @experimental Not ready for use.
	 */
	readonly chunkSizeInBytes?: number;

	/**
	 * Enable the IdCompressor in the runtime.
	 * @experimental Not ready for use.
	 */
	readonly enableRuntimeIdCompressor?: boolean;

	/**
	 * If enabled, the runtime will block all attempts to send an op inside the
	 * {@link ContainerRuntime#ensureNoDataModelChanges} callback. The callback is used by
	 * {@link @fluidframework/shared-object-base#SharedObjectCore} for event handlers so enabling this
	 * will disallow modifying DDSes while handling DDS events.
	 *
	 * By default, the feature is disabled. If enabled from options, the `Fluid.ContainerRuntime.DisableOpReentryCheck`
	 * can be used to disable it at runtime.
	 */
	readonly enableOpReentryCheck?: boolean;
	/**
	 * If enabled, the runtime will group messages within a batch into a single
	 * message to be sent to the service.
	 * The grouping an ungrouping of such messages is handled by the "OpGroupingManager".
	 *
	 * By default, the feature is disabled. If enabled from options, the `Fluid.ContainerRuntime.DisableGroupedBatching`
	 * flag can be used to disable it at runtime.
	 *
	 * @experimental Not ready for use.
	 */
	readonly enableGroupedBatching?: boolean;
}

/**
 * The summary tree returned by the root node. It adds state relevant to the root of the tree.
 */
export interface IRootSummaryTreeWithStats extends ISummaryTreeWithStats {
	/** The garbage collection stats if GC ran, undefined otherwise. */
	gcStats?: IGCStats;
}

/**
 * Accepted header keys for requests coming to the runtime.
 */
export enum RuntimeHeaders {
	/** True to wait for a data store to be created and loaded before returning it. */
	wait = "wait",
	/** True if the request is coming from an IFluidHandle. */
	viaHandle = "viaHandle",
}

/** True if a tombstoned object should be returned without erroring */
export const AllowTombstoneRequestHeaderKey = "allowTombstone"; // Belongs in the enum above, but avoiding the breaking change

/** Tombstone error responses will have this header set to true */
export const TombstoneResponseHeaderKey = "isTombstoned";

/**
 * The full set of parsed header data that may be found on Runtime requests
 */
export interface RuntimeHeaderData {
	wait?: boolean;
	viaHandle?: boolean;
	allowTombstone?: boolean;
}

/** Default values for Runtime Headers */
export const defaultRuntimeHeaderData: Required<RuntimeHeaderData> = {
	wait: true,
	viaHandle: false,
	allowTombstone: false,
};

/**
 * Available compression algorithms for op compression.
 */
export enum CompressionAlgorithms {
	lz4 = "lz4",
}

/**
 * @deprecated
 * Untagged logger is unsupported going forward. There are old loaders with old ContainerContexts that only
 * have the untagged logger, so to accommodate that scenario the below interface is used. It can be removed once
 * its usage is removed from TaggedLoggerAdapter fallback.
 */
interface OldContainerContextWithLogger extends Omit<IContainerContext, "taggedLogger"> {
	logger: ITelemetryBaseLogger;
	taggedLogger: undefined;
}

/**
 * State saved when the container closes, to be given back to a newly
 * instantiated runtime in a new instance of the container, so it can load to the
 * same state
 */
interface IPendingRuntimeState {
	/**
	 * Pending ops from PendingStateManager
	 */
	pending?: IPendingLocalState;
	/**
	 * Pending blobs from BlobManager
	 */
	pendingAttachmentBlobs?: IPendingBlobs;
}

const maxConsecutiveReconnectsKey = "Fluid.ContainerRuntime.MaxConsecutiveReconnects";

const defaultFlushMode = FlushMode.TurnBased;

// The actual limit is 1Mb (socket.io and Kafka limits)
// We can't estimate it fully, as we
// - do not know what properties relay service will add
// - we do not stringify final op, thus we do not know how much escaping will be added.
const defaultMaxBatchSizeInBytes = 700 * 1024;

const defaultCompressionConfig = {
	// Batches with content size exceeding this value will be compressed
	minimumBatchSizeInBytes: 614400,
	compressionAlgorithm: CompressionAlgorithms.lz4,
};

const defaultChunkSizeInBytes = 204800;

/**
 * Instead of refreshing from latest because we do not have 100% confidence in the state
 * of the current system, we should close the summarizer and let it recover.
 * This delay's goal is to prevent tight restart loops
 */
const defaultCloseSummarizerDelayMs = 10000; // 10 seconds

/**
 * @deprecated - use ContainerRuntimeMessage instead
 */
export enum RuntimeMessage {
	FluidDataStoreOp = "component",
	Attach = "attach",
	ChunkedOp = "chunkedOp",
	BlobAttach = "blobAttach",
	Rejoin = "rejoin",
	Alias = "alias",
	Operation = "op",
}

/**
 * @deprecated - please use version in driver-utils
 */
export function isRuntimeMessage(message: ISequencedDocumentMessage): boolean {
	return (Object.values(RuntimeMessage) as string[]).includes(message.type);
}

/**
 * Legacy ID for the built-in AgentScheduler.  To minimize disruption while removing it, retaining this as a
 * special-case for document dirty state.  Ultimately we should have no special-cases from the
 * ContainerRuntime's perspective.
 */
export const agentSchedulerId = "_scheduler";

// safely check navigator and get the hardware spec value
export function getDeviceSpec() {
	try {
		if (typeof navigator === "object" && navigator !== null) {
			return {
				deviceMemory: (navigator as any).deviceMemory,
				hardwareConcurrency: navigator.hardwareConcurrency,
			};
		}
	} catch {}
	return {};
}

/**
 * Represents the runtime of the container. Contains helper functions/state of the container.
 * It will define the store level mappings.
 */
export class ContainerRuntime
	extends TypedEventEmitter<IContainerRuntimeEvents>
	implements IContainerRuntime, IRuntime, ISummarizerRuntime, ISummarizerInternalsProvider
{
	public get IContainerRuntime() {
		return this;
	}
	public get IFluidRouter() {
		return this;
	}

	/**
	 * @deprecated - use loadRuntime instead.
	 * Load the stores from a snapshot and returns the runtime.
	 * @param context - Context of the container.
	 * @param registryEntries - Mapping to the stores.
	 * @param requestHandler - Request handlers for the container runtime
	 * @param runtimeOptions - Additional options to be passed to the runtime
	 * @param existing - (optional) When loading from an existing snapshot. Precedes context.existing if provided
	 * @param containerRuntimeCtor - (optional) Constructor to use to create the ContainerRuntime instance. This
	 * allows mixin classes to leverage this method to define their own async initializer.
	 */
	public static async load(
		context: IContainerContext,
		registryEntries: NamedFluidDataStoreRegistryEntries,
		requestHandler?: (request: IRequest, runtime: IContainerRuntime) => Promise<IResponse>,
		runtimeOptions: IContainerRuntimeOptions = {},
		containerScope: FluidObject = context.scope,
		existing?: boolean,
		containerRuntimeCtor: typeof ContainerRuntime = ContainerRuntime,
	): Promise<ContainerRuntime> {
		let existingFlag = true;
		if (!existing) {
			existingFlag = false;
		}
		return this.loadRuntime({
			context,
			registryEntries,
			existing: existingFlag,
			requestHandler,
			runtimeOptions,
			containerScope,
			containerRuntimeCtor,
		});
	}

	/**
	 * Load the stores from a snapshot and returns the runtime.
	 * @param params - An object housing the runtime properties:
	 * - context - Context of the container.
	 * - registryEntries - Mapping from data store types to their corresponding factories.
	 * - existing - Pass 'true' if loading from an existing snapshot.
	 * - requestHandler - (optional) Request handler for the request() method of the container runtime.
	 * Only relevant for back-compat while we remove the request() method and move fully to entryPoint as the main pattern.
	 * - runtimeOptions - Additional options to be passed to the runtime
	 * - containerScope - runtime services provided with context
	 * - containerRuntimeCtor - Constructor to use to create the ContainerRuntime instance.
	 * This allows mixin classes to leverage this method to define their own async initializer.
	 * - initializeEntryPoint - Promise that resolves to an object which will act as entryPoint for the Container.
	 * This object should provide all the functionality that the Container is expected to provide to the loader layer.
	 */
	public static async loadRuntime(params: {
		context: IContainerContext;
		registryEntries: NamedFluidDataStoreRegistryEntries;
		existing: boolean;
		requestHandler?: (request: IRequest, runtime: IContainerRuntime) => Promise<IResponse>;
		runtimeOptions?: IContainerRuntimeOptions;
		containerScope?: FluidObject;
		containerRuntimeCtor?: typeof ContainerRuntime;
		initializeEntryPoint?: (containerRuntime: IContainerRuntime) => Promise<FluidObject>;
	}): Promise<ContainerRuntime> {
		const {
			context,
			registryEntries,
			existing,
			requestHandler,
			runtimeOptions = {},
			containerScope = {},
			containerRuntimeCtor = ContainerRuntime,
			initializeEntryPoint,
		} = params;

		// If taggedLogger exists, use it. Otherwise, wrap the vanilla logger:
		// back-compat: Remove the TaggedLoggerAdapter fallback once all the host are using loader > 0.45
		const backCompatContext: IContainerContext | OldContainerContextWithLogger = context;
		const passLogger =
			backCompatContext.taggedLogger ??
			new TaggedLoggerAdapter((backCompatContext as OldContainerContextWithLogger).logger);
		const logger = ChildLogger.create(passLogger, undefined, {
			all: {
				runtimeVersion: pkgVersion,
			},
		});

		const {
			summaryOptions = {},
			gcOptions = {},
			loadSequenceNumberVerification = "close",
			flushMode = defaultFlushMode,
			compressionOptions = defaultCompressionConfig,
			maxBatchSizeInBytes = defaultMaxBatchSizeInBytes,
			enableRuntimeIdCompressor = false,
			chunkSizeInBytes = defaultChunkSizeInBytes,
			enableOpReentryCheck = false,
			enableGroupedBatching = false,
		} = runtimeOptions;

		const registry = new FluidDataStoreRegistry(registryEntries);

		const tryFetchBlob = async <T>(blobName: string): Promise<T | undefined> => {
			const blobId = context.baseSnapshot?.blobs[blobName];
			if (context.baseSnapshot && blobId) {
				// IContainerContext storage api return type still has undefined in 0.39 package version.
				// So once we release 0.40 container-defn package we can remove this check.
				assert(
					context.storage !== undefined,
					0x1f5 /* "Attached state should have storage" */,
				);
				return readAndParse<T>(context.storage, blobId);
			}
		};

		const [chunks, metadata, electedSummarizerData, aliases, serializedIdCompressor] =
			await Promise.all([
				tryFetchBlob<[string, string[]][]>(chunksBlobName),
				tryFetchBlob<IContainerRuntimeMetadata>(metadataBlobName),
				tryFetchBlob<ISerializedElection>(electedSummarizerBlobName),
				tryFetchBlob<[string, string][]>(aliasBlobName),
				tryFetchBlob<SerializedIdCompressorWithNoSession>(idCompressorBlobName),
			]);

		const loadExisting = existing === true || context.existing === true;

		// read snapshot blobs needed for BlobManager to load
		const blobManagerSnapshot = await BlobManager.load(
			context.baseSnapshot?.trees[blobsTreeName],
			async (id) => {
				// IContainerContext storage api return type still has undefined in 0.39 package version.
				// So once we release 0.40 container-defn package we can remove this check.
				assert(
					context.storage !== undefined,
					0x256 /* "storage undefined in attached container" */,
				);
				return readAndParse(context.storage, id);
			},
		);

		// Verify summary runtime sequence number matches protocol sequence number.
		const runtimeSequenceNumber = metadata?.message?.sequenceNumber;
		// When we load with pending state, we reuse an old snapshot so we don't expect these numbers to match
		if (!context.pendingLocalState && runtimeSequenceNumber !== undefined) {
			const protocolSequenceNumber = context.deltaManager.initialSequenceNumber;
			// Unless bypass is explicitly set, then take action when sequence numbers mismatch.
			if (
				loadSequenceNumberVerification !== "bypass" &&
				runtimeSequenceNumber !== protocolSequenceNumber
			) {
				// "Load from summary, runtime metadata sequenceNumber !== initialSequenceNumber"
				const error = new DataCorruptionError(
					// pre-0.58 error message: SummaryMetadataMismatch
					"Summary metadata mismatch",
					{ runtimeVersion: pkgVersion, runtimeSequenceNumber, protocolSequenceNumber },
				);

				if (loadSequenceNumberVerification === "log") {
					logger.sendErrorEvent({ eventName: "SequenceNumberMismatch" }, error);
				} else {
					// Call both close and dispose as closeFn implementation will no longer dispose runtime in future
					context.closeFn(error);
					context.disposeFn?.(error);
				}
			}
		}

		const idCompressorEnabled =
			metadata?.idCompressorEnabled ?? runtimeOptions.enableRuntimeIdCompressor ?? false;
		let idCompressor: (IIdCompressor & IIdCompressorCore) | undefined;
		if (idCompressorEnabled) {
			const { IdCompressor, createSessionId } = await import("./id-compressor");
			idCompressor =
				serializedIdCompressor !== undefined
					? IdCompressor.deserialize(serializedIdCompressor, createSessionId())
					: new IdCompressor(createSessionId(), logger);
		}

		const runtime = new containerRuntimeCtor(
			context,
			registry,
			metadata,
			electedSummarizerData,
			chunks ?? [],
			aliases ?? [],
			{
				summaryOptions,
				gcOptions,
				loadSequenceNumberVerification,
				flushMode,
				compressionOptions,
				maxBatchSizeInBytes,
				chunkSizeInBytes,
				enableRuntimeIdCompressor,
				enableOpReentryCheck,
				enableGroupedBatching,
			},
			containerScope,
			logger,
			loadExisting,
			blobManagerSnapshot,
			context.storage,
			idCompressor,
			requestHandler,
			undefined, // summaryConfiguration
			initializeEntryPoint,
		);

		// It's possible to have ops with a reference sequence number of 0. Op sequence numbers start
		// at 1, so we won't see a replayed saved op with a sequence number of 0.
		await runtime.pendingStateManager.applyStashedOpsAt(0);

		// Initialize the base state of the runtime before it's returned.
		await runtime.initializeBaseState();

		return runtime;
	}

	public get options(): ILoaderOptions {
		return this.context.options;
	}

	public get clientId(): string | undefined {
		return this.context.clientId;
	}

	public get clientDetails(): IClientDetails {
		return this.context.clientDetails;
	}

	public get storage(): IDocumentStorageService {
		return this._storage;
	}

	public get reSubmitFn(): (
		type: ContainerMessageType,
		content: any,
		localOpMetadata: unknown,
		opMetadata: Record<string, unknown> | undefined,
	) => void {
		// eslint-disable-next-line @typescript-eslint/unbound-method
		return this.reSubmitCore;
	}

	public get disposeFn(): (error?: ICriticalContainerError) => void {
		// In old loaders without dispose functionality, closeFn is equivalent but will also switch container to readonly mode
		return this.context.disposeFn ?? this.context.closeFn;
	}

	public get closeFn(): (error?: ICriticalContainerError) => void {
		// Also call disposeFn to retain functionality of runtime being disposed on close
		return (error?: ICriticalContainerError) => {
			this.context.closeFn(error);
			this.context.disposeFn?.(error);
		};
	}

	public get flushMode(): FlushMode {
		return this._flushMode;
	}

	public get scope(): FluidObject {
		return this.containerScope;
	}

	public get IFluidDataStoreRegistry(): IFluidDataStoreRegistry {
		return this.registry;
	}

	public get attachState(): AttachState {
		return this.context.attachState;
	}

	public idCompressor: (IIdCompressor & IIdCompressorCore) | undefined;

	public get IFluidHandleContext(): IFluidHandleContext {
		return this.handleContext;
	}
	private readonly handleContext: ContainerFluidHandleContext;

	/**
	 * This is a proxy to the delta manager provided by the container context (innerDeltaManager). It restricts certain
	 * accesses such as sets "read-only" mode for the summarizer client. This is the default delta manager that should
	 * be used unless the innerDeltaManager is required.
	 */
	public readonly deltaManager: IDeltaManager<ISequencedDocumentMessage, IDocumentMessage>;
	/**
	 * The delta manager provided by the container context. By default, using the default delta manager (proxy)
	 * should be sufficient. This should be used only if necessary. For example, for validating and propagating connected
	 * events which requires access to the actual real only info, this is needed.
	 */
	private readonly innerDeltaManager: IDeltaManager<ISequencedDocumentMessage, IDocumentMessage>;

	// internal logger for ContainerRuntime. Use this.logger for stores, summaries, etc.
	private readonly mc: MonitoringContext;

	private readonly summarizerClientElection?: SummarizerClientElection;
	/**
	 * summaryManager will only be created if this client is permitted to spawn a summarizing client
	 * It is created only by interactive client, i.e. summarizer client, as well as non-interactive bots
	 * do not create it (see SummarizerClientElection.clientDetailsPermitElection() for details)
	 */
	private readonly summaryManager?: SummaryManager;
	private readonly summaryCollection: SummaryCollection;

	private readonly summarizerNode: IRootSummarizerNodeWithGC;

	private readonly maxConsecutiveReconnects: number;
	private readonly defaultMaxConsecutiveReconnects = 7;

	private _orderSequentiallyCalls: number = 0;
	private readonly _flushMode: FlushMode;
	private flushTaskExists = false;

	private _connected: boolean;

	private consecutiveReconnects = 0;

	/**
	 * Used to delay transition to "connected" state while we upload
	 * attachment blobs that were added while disconnected
	 */
	private delayConnectClientId?: string;

	private ensureNoDataModelChangesCalls = 0;

	/**
	 * Tracks the number of detected reentrant ops to report,
	 * in order to self-throttle the telemetry events.
	 *
	 * This should be removed as part of ADO:2322
	 */
	private opReentryCallsToReport = 5;

	/**
	 * Invokes the given callback and expects that no ops are submitted
	 * until execution finishes. If an op is submitted, an error will be raised.
	 *
	 * Can be disabled by feature gate `Fluid.ContainerRuntime.DisableOpReentryCheck`
	 *
	 * @param callback - the callback to be invoked
	 */
	public ensureNoDataModelChanges<T>(callback: () => T): T {
		this.ensureNoDataModelChangesCalls++;
		try {
			return callback();
		} finally {
			this.ensureNoDataModelChangesCalls--;
		}
	}

	public get connected(): boolean {
		return this._connected;
	}

	/** clientId of parent (non-summarizing) container that owns summarizer container */
	public get summarizerClientId(): string | undefined {
		return this.summarizerClientElection?.electedClientId;
	}

	private _disposed = false;
	public get disposed() {
		return this._disposed;
	}

	private dirtyContainer: boolean;
	private emitDirtyDocumentEvent = true;
	private readonly enableOpReentryCheck: boolean;
	private readonly disableAttachReorder: boolean | undefined;
	private readonly summaryStateUpdateMethod: string | undefined;
	private readonly closeSummarizerDelayMs: number;

	private readonly defaultTelemetrySignalSampleCount = 100;
	private _perfSignalData: IPerfSignalReport = {
		signalsLost: 0,
		signalSequenceNumber: 0,
		signalTimestamp: 0,
		trackingSignalSequenceNumber: undefined,
	};

	/**
	 * Summarizer is responsible for coordinating when to send generate and send summaries.
	 * It is the main entry point for summary work.
	 * It is created only by summarizing container (i.e. one with clientType === "summarizer")
	 */
	private readonly _summarizer?: Summarizer;
	private readonly scheduleManager: ScheduleManager;
	private readonly blobManager: BlobManager;
	private readonly pendingStateManager: PendingStateManager;
	private readonly outbox: Outbox;
	private readonly garbageCollector: IGarbageCollector;

	private readonly dataStores: DataStores;
	private readonly remoteMessageProcessor: RemoteMessageProcessor;

	/** The last message processed at the time of the last summary. */
	private messageAtLastSummary: ISummaryMetadataMessage | undefined;

	private get summarizer(): Summarizer {
		assert(this._summarizer !== undefined, 0x257 /* "This is not summarizing container" */);
		return this._summarizer;
	}

	private readonly summariesDisabled: boolean;
	private isSummariesDisabled(): boolean {
		return this.summaryConfiguration.state === "disabled";
	}

	private readonly heuristicsDisabled: boolean;
	private isHeuristicsDisabled(): boolean {
		return this.summaryConfiguration.state === "disableHeuristics";
	}

	private readonly maxOpsSinceLastSummary: number;
	private getMaxOpsSinceLastSummary(): number {
		return this.summaryConfiguration.state !== "disabled"
			? this.summaryConfiguration.maxOpsSinceLastSummary
			: 0;
	}

	private readonly initialSummarizerDelayMs: number;
	private getInitialSummarizerDelayMs(): number {
		// back-compat: initialSummarizerDelayMs was moved from ISummaryRuntimeOptions
		//   to ISummaryConfiguration in 0.60.
		if (this.runtimeOptions.summaryOptions.initialSummarizerDelayMs !== undefined) {
			return this.runtimeOptions.summaryOptions.initialSummarizerDelayMs;
		}
		return this.summaryConfiguration.state !== "disabled"
			? this.summaryConfiguration.initialSummarizerDelayMs
			: 0;
	}

	private readonly createContainerMetadata: ICreateContainerMetadata;
	/**
	 * The summary number of the next summary that will be generated for this container. This is incremented every time
	 * a summary is generated.
	 */
	private nextSummaryNumber: number;

	/**
	 * If false, loading or using a Tombstoned object should merely log, not fail
	 */
	public readonly gcTombstoneEnforcementAllowed: boolean;

	/**
	 * GUID to identify a document in telemetry
	 * ! Note: should not be used for anything other than telemetry and is not considered a stable GUID
	 */
	private readonly telemetryDocumentId: string;

	/**
	 * If true, the runtime has access to an IdCompressor
	 */
	private readonly idCompressorEnabled: boolean;

	/**
	 * @internal
	 */
	protected constructor(
		private readonly context: IContainerContext,
		private readonly registry: IFluidDataStoreRegistry,
		metadata: IContainerRuntimeMetadata | undefined,
		electedSummarizerData: ISerializedElection | undefined,
		chunks: [string, string[]][],
		dataStoreAliasMap: [string, string][],
		private readonly runtimeOptions: Readonly<Required<IContainerRuntimeOptions>>,
		private readonly containerScope: FluidObject,
		public readonly logger: ITelemetryLogger,
		existing: boolean,
		blobManagerSnapshot: IBlobManagerLoadInfo,
		private readonly _storage: IDocumentStorageService,
		idCompressor: (IIdCompressor & IIdCompressorCore) | undefined,
		private readonly requestHandler?: (
			request: IRequest,
			runtime: IContainerRuntime,
		) => Promise<IResponse>,
		private readonly summaryConfiguration: ISummaryConfiguration = {
			// the defaults
			...DefaultSummaryConfiguration,
			// the runtime configuration overrides
			...runtimeOptions.summaryOptions?.summaryConfigOverrides,
		},
		initializeEntryPoint?: (containerRuntime: IContainerRuntime) => Promise<FluidObject>,
	) {
		super();

		this.innerDeltaManager = context.deltaManager;
		this.deltaManager = new DeltaManagerSummarizerProxy(context.deltaManager);

		this.mc = loggerToMonitoringContext(ChildLogger.create(this.logger, "ContainerRuntime"));

		let loadSummaryNumber: number;
		// Get the container creation metadata. For new container, we initialize these. For existing containers,
		// get the values from the metadata blob.
		if (existing) {
			this.createContainerMetadata = {
				createContainerRuntimeVersion: metadata?.createContainerRuntimeVersion,
				createContainerTimestamp: metadata?.createContainerTimestamp,
			};
			// summaryNumber was renamed from summaryCount. For older docs that haven't been opened for a long time,
			// the count is reset to 0.
			loadSummaryNumber = metadata?.summaryNumber ?? 0;

			// Enabling the IdCompressor is a one-way operation and we only want to
			// allow new containers to turn it on
			this.idCompressorEnabled = metadata?.idCompressorEnabled ?? false;
		} else {
			this.createContainerMetadata = {
				createContainerRuntimeVersion: pkgVersion,
				createContainerTimestamp: Date.now(),
			};
			loadSummaryNumber = 0;

			this.idCompressorEnabled =
				this.mc.config.getBoolean("Fluid.ContainerRuntime.IdCompressorEnabled") ??
				idCompressor !== undefined;
		}
		this.nextSummaryNumber = loadSummaryNumber + 1;

		this.messageAtLastSummary = metadata?.message;

		this._connected = this.context.connected;

		this.gcTombstoneEnforcementAllowed = shouldAllowGcTombstoneEnforcement(
			metadata?.gcFeatureMatrix?.tombstoneGeneration /* persisted */,
			this.runtimeOptions.gcOptions[gcTombstoneGenerationOptionName] /* current */,
		);

		this.mc.logger.sendTelemetryEvent({
			eventName: "GCFeatureMatrix",
			metadataValue: JSON.stringify(metadata?.gcFeatureMatrix),
			inputs: JSON.stringify({
				gcOptions_gcTombstoneGeneration:
					this.runtimeOptions.gcOptions[gcTombstoneGenerationOptionName],
			}),
		});

		this.telemetryDocumentId = metadata?.telemetryDocumentId ?? uuid();

		this.disableAttachReorder = this.mc.config.getBoolean(
			"Fluid.ContainerRuntime.disableAttachOpReorder",
		);
		const disableChunking = this.mc.config.getBoolean(
			"Fluid.ContainerRuntime.CompressionChunkingDisabled",
		);

		const opGroupingManager = new OpGroupingManager(this.groupedBatchingEnabled);

		const opSplitter = new OpSplitter(
			chunks,
			this.context.submitBatchFn,
			disableChunking === true ? Number.POSITIVE_INFINITY : runtimeOptions.chunkSizeInBytes,
			runtimeOptions.maxBatchSizeInBytes,
			this.mc.logger,
		);

		this.remoteMessageProcessor = new RemoteMessageProcessor(
			opSplitter,
			new OpDecompressor(this.mc.logger),
			opGroupingManager,
		);

		this.handleContext = new ContainerFluidHandleContext("", this);

		if (this.summaryConfiguration.state === "enabled") {
			this.validateSummaryHeuristicConfiguration(this.summaryConfiguration);
		}

		const disableOpReentryCheck = this.mc.config.getBoolean(
			"Fluid.ContainerRuntime.DisableOpReentryCheck",
		);
		this.enableOpReentryCheck =
			runtimeOptions.enableOpReentryCheck === true &&
			// Allow for a break-glass config to override the options
			disableOpReentryCheck !== true;

		this.summariesDisabled = this.isSummariesDisabled();
		this.heuristicsDisabled = this.isHeuristicsDisabled();
		this.maxOpsSinceLastSummary = this.getMaxOpsSinceLastSummary();
		this.initialSummarizerDelayMs = this.getInitialSummarizerDelayMs();

		if (this.idCompressorEnabled) {
			this.idCompressor = idCompressor;
		}

		this.maxConsecutiveReconnects =
			this.mc.config.getNumber(maxConsecutiveReconnectsKey) ??
			this.defaultMaxConsecutiveReconnects;

		if (
			runtimeOptions.flushMode === (FlushModeExperimental.Async as unknown as FlushMode) &&
			context.supportedFeatures?.get("referenceSequenceNumbers") !== true
		) {
			// The loader does not support reference sequence numbers, falling back on FlushMode.TurnBased
			this.mc.logger.sendErrorEvent({ eventName: "FlushModeFallback" });
			this._flushMode = FlushMode.TurnBased;
		} else {
			this._flushMode = runtimeOptions.flushMode;
		}

		const pendingRuntimeState = context.pendingLocalState as IPendingRuntimeState | undefined;

		const maxSnapshotCacheDurationMs = this._storage?.policies?.maximumCacheDurationMs;
		if (
			maxSnapshotCacheDurationMs !== undefined &&
			maxSnapshotCacheDurationMs > 5 * 24 * 60 * 60 * 1000
		) {
			// This is a runtime enforcement of what's already explicit in the policy's type itself,
			// which dictates the value is either undefined or exactly 5 days in ms.
			// As long as the actual value is less than 5 days, the assumptions GC makes here are valid.
			throw new UsageError("Driver's maximumCacheDurationMs policy cannot exceed 5 days");
		}

		this.garbageCollector = GarbageCollector.create({
			runtime: this,
			gcOptions: this.runtimeOptions.gcOptions,
			baseSnapshot: context.baseSnapshot,
			baseLogger: this.mc.logger,
			existing,
			metadata,
			createContainerMetadata: this.createContainerMetadata,
			isSummarizerClient: this.context.clientDetails.type === summarizerClientType,
			getNodePackagePath: async (nodePath: string) => this.getGCNodePackagePath(nodePath),
			getLastSummaryTimestampMs: () => this.messageAtLastSummary?.timestamp,
			readAndParseBlob: async <T>(id: string) => readAndParse<T>(this.storage, id),
			getContainerDiagnosticId: () => this.context.id,
			// GC runs in summarizer client and needs access to the real (non-proxy) active information. The proxy
			// delta manager would always return false for summarizer client.
			activeConnection: () => this.innerDeltaManager.active,
		});

		const loadedFromSequenceNumber = this.deltaManager.initialSequenceNumber;
		this.summarizerNode = createRootSummarizerNodeWithGC(
			ChildLogger.create(this.logger, "SummarizerNode"),
			// Summarize function to call when summarize is called. Summarizer node always tracks summary state.
			async (fullTree: boolean, trackState: boolean, telemetryContext?: ITelemetryContext) =>
				this.summarizeInternal(fullTree, trackState, telemetryContext),
			// Latest change sequence number, no changes since summary applied yet
			loadedFromSequenceNumber,
			// Summary reference sequence number, undefined if no summary yet
			context.baseSnapshot ? loadedFromSequenceNumber : undefined,
			{
				// Must set to false to prevent sending summary handle which would be pointing to
				// a summary with an older protocol state.
				canReuseHandle: false,
				// Must set to true to throw on any data stores failure that was too severe to be handled.
				// We also are not decoding the base summaries at the root.
				throwOnFailure: true,
				// If GC should not run, let the summarizer node know so that it does not track GC state.
				gcDisabled: !this.garbageCollector.shouldRunGC,
			},
			// Function to get GC data if needed. This will always be called by the root summarizer node to get GC data.
			async (fullGC?: boolean) => this.getGCDataInternal(fullGC),
			// Function to get the GC details from the base snapshot we loaded from.
			async () => this.garbageCollector.getBaseGCDetails(),
		);

		if (context.baseSnapshot) {
			this.summarizerNode.updateBaseSummaryState(context.baseSnapshot);
		}

		this.dataStores = new DataStores(
			getSummaryForDatastores(context.baseSnapshot, metadata),
			this,
			(attachMsg) => this.submit(ContainerMessageType.Attach, attachMsg),
			(id: string, createParam: CreateChildSummarizerNodeParam) =>
				(
					summarizeInternal: SummarizeInternalFn,
					getGCDataFn: (fullGC?: boolean) => Promise<IGarbageCollectionData>,
				) =>
					this.summarizerNode.createChild(
						summarizeInternal,
						id,
						createParam,
						undefined,
						getGCDataFn,
					),
			(id: string) => this.summarizerNode.deleteChild(id),
			this.mc.logger,
			(path: string, timestampMs: number, packagePath?: readonly string[]) =>
				this.garbageCollector.nodeUpdated(path, "Changed", timestampMs, packagePath),
			(path: string) => this.garbageCollector.isNodeDeleted(path),
			new Map<string, string>(dataStoreAliasMap),
		);

		this.blobManager = new BlobManager(
			this.handleContext,
			blobManagerSnapshot,
			() => this.storage,
			(localId: string, blobId?: string) => {
				if (!this.disposed) {
					this.submit(ContainerMessageType.BlobAttach, undefined, undefined, {
						localId,
						blobId,
					});
				}
			},
			(blobPath: string) => this.garbageCollector.nodeUpdated(blobPath, "Loaded"),
			(blobPath: string) => this.garbageCollector.isNodeDeleted(blobPath),
			this,
			pendingRuntimeState?.pendingAttachmentBlobs,
			(error?: ICriticalContainerError) => this.closeFn(error),
		);

		this.scheduleManager = new ScheduleManager(
			context.deltaManager,
			this,
			() => this.clientId,
			ChildLogger.create(this.logger, "ScheduleManager"),
		);

		this.pendingStateManager = new PendingStateManager(
			{
				applyStashedOp: this.applyStashedOp.bind(this),
				clientId: () => this.clientId,
				close: this.closeFn,
				connected: () => this.connected,
				reSubmit: this.reSubmit.bind(this),
				orderSequentially: this.orderSequentially.bind(this),
			},
			pendingRuntimeState?.pending,
		);

		const disableCompression = this.mc.config.getBoolean(
			"Fluid.ContainerRuntime.CompressionDisabled",
		);
		const compressionOptions =
			disableCompression === true
				? {
						minimumBatchSizeInBytes: Number.POSITIVE_INFINITY,
						compressionAlgorithm: CompressionAlgorithms.lz4,
				  }
				: runtimeOptions.compressionOptions;

		const disablePartialFlush = this.mc.config.getBoolean(
			"Fluid.ContainerRuntime.DisablePartialFlush",
		);
		this.outbox = new Outbox({
			shouldSend: () => this.canSendOps(),
			pendingStateManager: this.pendingStateManager,
			containerContext: this.context,
			compressor: new OpCompressor(this.mc.logger),
			splitter: opSplitter,
			config: {
				compressionOptions,
				maxBatchSizeInBytes: runtimeOptions.maxBatchSizeInBytes,
				disablePartialFlush: disablePartialFlush === true,
			},
			logger: this.mc.logger,
			groupingManager: opGroupingManager,
			getCurrentSequenceNumbers: () => ({
				referenceSequenceNumber: this.deltaManager.lastSequenceNumber,
				clientSequenceNumber: this._processedClientSequenceNumber,
			}),
		});

		this.context.quorum.on("removeMember", (clientId: string) => {
			this.remoteMessageProcessor.clearPartialMessagesFor(clientId);
		});

		this.summaryStateUpdateMethod = this.mc.config.getString(
			"Fluid.ContainerRuntime.Test.SummaryStateUpdateMethod",
		);
		const closeSummarizerDelayOverride = this.mc.config.getNumber(
			"Fluid.ContainerRuntime.Test.CloseSummarizerDelayOverrideMs",
		);
		this.closeSummarizerDelayMs = closeSummarizerDelayOverride ?? defaultCloseSummarizerDelayMs;

		this.summaryCollection = new SummaryCollection(this.deltaManager, this.logger);

		this.dirtyContainer =
			this.context.attachState !== AttachState.Attached ||
			this.pendingStateManager.hasPendingMessages();
		this.context.updateDirtyContainerState(this.dirtyContainer);

		if (this.summariesDisabled) {
			this.mc.logger.sendTelemetryEvent({ eventName: "SummariesDisabled" });
		} else {
			const orderedClientLogger = ChildLogger.create(this.logger, "OrderedClientElection");
			const orderedClientCollection = new OrderedClientCollection(
				orderedClientLogger,
				this.context.deltaManager,
				this.context.quorum,
			);
			const orderedClientElectionForSummarizer = new OrderedClientElection(
				orderedClientLogger,
				orderedClientCollection,
				electedSummarizerData ?? this.context.deltaManager.lastSequenceNumber,
				SummarizerClientElection.isClientEligible,
			);

			this.summarizerClientElection = new SummarizerClientElection(
				orderedClientLogger,
				this.summaryCollection,
				orderedClientElectionForSummarizer,
				this.maxOpsSinceLastSummary,
			);

			if (this.context.clientDetails.type === summarizerClientType) {
				this._summarizer = new Summarizer(
					this /* ISummarizerRuntime */,
					() => this.summaryConfiguration,
					this /* ISummarizerInternalsProvider */,
					this.handleContext,
					this.summaryCollection,
					async (runtime: IConnectableRuntime) =>
						RunWhileConnectedCoordinator.create(
							runtime,
							// Summarization runs in summarizer client and needs access to the real (non-proxy) active
							// information. The proxy delta manager would always return false for summarizer client.
							() => this.innerDeltaManager.active,
						),
				);
			} else if (
				SummarizerClientElection.clientDetailsPermitElection(this.context.clientDetails)
			) {
				// Only create a SummaryManager and SummarizerClientElection
				// if summaries are enabled and we are not the summarizer client.
				const defaultAction = () => {
					if (this.summaryCollection.opsSinceLastAck > this.maxOpsSinceLastSummary) {
						this.logger.sendTelemetryEvent({ eventName: "SummaryStatus:Behind" });
						// unregister default to no log on every op after falling behind
						// and register summary ack handler to re-register this handler
						// after successful summary
						this.summaryCollection.once(MessageType.SummaryAck, () => {
							this.logger.sendTelemetryEvent({ eventName: "SummaryStatus:CaughtUp" });
							// we've caught up, so re-register the default action to monitor for
							// falling behind, and unregister ourself
							this.summaryCollection.on("default", defaultAction);
						});
						this.summaryCollection.off("default", defaultAction);
					}
				};

				this.summaryCollection.on("default", defaultAction);

				// Create the SummaryManager and mark the initial state
				this.summaryManager = new SummaryManager(
					this.summarizerClientElection,
					this, // IConnectedState
					this.summaryCollection,
					this.logger,
					this.formRequestSummarizerFn(this.context.loader),
					new Throttler(
						60 * 1000, // 60 sec delay window
						30 * 1000, // 30 sec max delay
						// throttling function increases exponentially (0ms, 40ms, 80ms, 160ms, etc)
						formExponentialFn({ coefficient: 20, initialDelay: 0 }),
					),
					{
						initialDelayMs: this.initialSummarizerDelayMs,
					},
					this.heuristicsDisabled,
				);
				this.summaryManager.start();
			}
		}

		this.deltaManager.on("readonly", (readonly: boolean) => {
			// we accumulate ops while being in read-only state.
			// once user gets write permissions and we have active connection, flush all pending ops.
			// Note that the inner (non-proxy) delta manager is needed here to get the readonly information.
			assert(
				readonly === this.innerDeltaManager.readOnlyInfo.readonly,
				0x124 /* "inconsistent readonly property/event state" */,
			);

			// We need to be very careful with when we (re)send pending ops, to ensure that we only send ops
			// when we either never send an op, or attempted to send it but we know for sure it was not
			// sequenced by server and will never be sequenced (i.e. was lost)
			// For loss of connection, we wait for our own "join" op and use it a a barrier to know all the
			// ops that made it from previous connection, before switching clientId and raising "connected" event
			// But with read-only permissions, if we transition between read-only and r/w states while on same
			// connection, then we have no good signal to tell us when it's safe to send ops we accumulated while
			// being in read-only state.
			// For that reason, we support getting to read-only state only when disconnected. This ensures that we
			// can rely on same safety mechanism and resend ops only when we establish new connection.
			// This is applicable for read-only permissions (event is raised before connection is properly registered),
			// but it's an extra requirement for Container.forceReadonly() API
			assert(
				!readonly || !this.connected,
				0x125 /* "Unsafe to transition to read-only state!" */,
			);

			this.replayPendingStates();
		});

		// logging hardware telemetry
		logger.sendTelemetryEvent({
			eventName: "DeviceSpec",
			...getDeviceSpec(),
		});

		this.logger.sendTelemetryEvent({
			eventName: "ContainerLoadStats",
			...this.createContainerMetadata,
			...this.dataStores.containerLoadStats,
			summaryNumber: loadSummaryNumber,
			summaryFormatVersion: metadata?.summaryFormatVersion,
			disableIsolatedChannels: metadata?.disableIsolatedChannels,
			gcVersion: metadata?.gcFeature,
			options: JSON.stringify(runtimeOptions),
			featureGates: JSON.stringify({
				disableCompression,
				disableOpReentryCheck,
				disableChunking,
				disableAttachReorder: this.disableAttachReorder,
				disablePartialFlush,
				idCompressorEnabled: this.idCompressorEnabled,
				summaryStateUpdateMethod: this.summaryStateUpdateMethod,
				closeSummarizerDelayOverride,
			}),
			telemetryDocumentId: this.telemetryDocumentId,
			groupedBatchingEnabled: this.groupedBatchingEnabled,
		});

		ReportOpPerfTelemetry(this.context.clientId, this.deltaManager, this.logger);
		BindBatchTracker(this, this.logger);

		this.entryPoint = new LazyPromise(async () => {
			if (this.context.clientDetails.type === summarizerClientType) {
				assert(
					this._summarizer !== undefined,
					0x5bf /* Summarizer object is undefined in a summarizer client */,
				);
				return this._summarizer;
			}
			return initializeEntryPoint?.(this);
		});
	}

	/**
	 * Initializes the state from the base snapshot this container runtime loaded from.
	 */
	private async initializeBaseState(): Promise<void> {
		await this.garbageCollector.initializeBaseState();
	}

	public dispose(error?: Error): void {
		if (this._disposed) {
			return;
		}
		this._disposed = true;

		this.logger.sendTelemetryEvent(
			{
				eventName: "ContainerRuntimeDisposed",
				isDirty: this.isDirty,
				lastSequenceNumber: this.deltaManager.lastSequenceNumber,
				attachState: this.attachState,
			},
			error,
		);

		if (this.summaryManager !== undefined) {
			this.summaryManager.dispose();
		}
		this.garbageCollector.dispose();
		this._summarizer?.dispose();
		this.dataStores.dispose();
		this.pendingStateManager.dispose();
		this.emit("dispose");
		this.removeAllListeners();
	}

	/**
	 * Notifies this object about the request made to the container.
	 * @param request - Request made to the handler.
	 */
	public async request(request: IRequest): Promise<IResponse> {
		try {
			const parser = RequestParser.create(request);
			const id = parser.pathParts[0];

			if (id === "_summarizer" && parser.pathParts.length === 1) {
				if (this._summarizer !== undefined) {
					return {
						status: 200,
						mimeType: "fluid/object",
						value: this.summarizer,
					};
				}
				return create404Response(request);
			}
			if (this.requestHandler !== undefined) {
				return this.requestHandler(parser, this);
			}

			return create404Response(request);
		} catch (error) {
			return exceptionToResponse(error);
		}
	}

	/**
	 * Resolves URI representing handle
	 * @param request - Request made to the handler.
	 */
	public async resolveHandle(request: IRequest): Promise<IResponse> {
		try {
			const requestParser = RequestParser.create(request);
			const id = requestParser.pathParts[0];

			if (id === "_channels") {
				return this.resolveHandle(requestParser.createSubRequest(1));
			}

			if (id === BlobManager.basePath && requestParser.isLeaf(2)) {
				const blob = await this.blobManager.getBlob(requestParser.pathParts[1]);
				return blob
					? {
							status: 200,
							mimeType: "fluid/object",
							value: blob,
					  }
					: create404Response(request);
			} else if (requestParser.pathParts.length > 0) {
				const dataStore = await this.getDataStoreFromRequest(id, request);
				const subRequest = requestParser.createSubRequest(1);
				// We always expect createSubRequest to include a leading slash, but asserting here to protect against
				// unintentionally modifying the url if that changes.
				assert(
					subRequest.url.startsWith("/"),
					0x126 /* "Expected createSubRequest url to include a leading slash" */,
				);
				return dataStore.IFluidRouter.request(subRequest);
			}

			return create404Response(request);
		} catch (error) {
			return exceptionToResponse(error);
		}
	}

	/**
	 * {@inheritDoc @fluidframework/container-definitions#IRuntime.getEntryPoint}
	 */
	public async getEntryPoint?(): Promise<FluidObject | undefined> {
		return this.entryPoint;
	}
	private readonly entryPoint: LazyPromise<FluidObject | undefined>;

	private internalId(maybeAlias: string): string {
		return this.dataStores.aliases.get(maybeAlias) ?? maybeAlias;
	}

	private async getDataStoreFromRequest(id: string, request: IRequest): Promise<IFluidRouter> {
		const headerData: RuntimeHeaderData = {};
		if (typeof request.headers?.[RuntimeHeaders.wait] === "boolean") {
			headerData.wait = request.headers[RuntimeHeaders.wait];
		}
		if (typeof request.headers?.[RuntimeHeaders.viaHandle] === "boolean") {
			headerData.viaHandle = request.headers[RuntimeHeaders.viaHandle];
		}
		if (typeof request.headers?.[AllowTombstoneRequestHeaderKey] === "boolean") {
			headerData.allowTombstone = request.headers[AllowTombstoneRequestHeaderKey];
		}

		await this.dataStores.waitIfPendingAlias(id);
		const internalId = this.internalId(id);
		const dataStoreContext = await this.dataStores.getDataStore(internalId, headerData);
		const dataStoreChannel = await dataStoreContext.realize();

		// Remove query params, leading and trailing slashes from the url. This is done to make sure the format is
		// the same as GC nodes id.
		const urlWithoutQuery = trimLeadingAndTrailingSlashes(request.url.split("?")[0]);
		this.garbageCollector.nodeUpdated(
			`/${urlWithoutQuery}`,
			"Loaded",
			undefined /* timestampMs */,
			dataStoreContext.packagePath,
			request?.headers,
		);
		return dataStoreChannel;
	}

	/** Adds the container's metadata to the given summary tree. */
	private addMetadataToSummary(summaryTree: ISummaryTreeWithStats) {
		const metadata: IContainerRuntimeMetadata = {
			...this.createContainerMetadata,
			// Increment the summary number for the next summary that will be generated.
			summaryNumber: this.nextSummaryNumber++,
			summaryFormatVersion: 1,
			...this.garbageCollector.getMetadata(),
			// The last message processed at the time of summary. If there are no new messages, use the message from the
			// last summary.
			message:
				extractSummaryMetadataMessage(this.deltaManager.lastMessage) ??
				this.messageAtLastSummary,
			telemetryDocumentId: this.telemetryDocumentId,
			idCompressorEnabled: this.idCompressorEnabled ? true : undefined,
		};
		addBlobToSummary(summaryTree, metadataBlobName, JSON.stringify(metadata));
	}

	protected addContainerStateToSummary(
		summaryTree: ISummaryTreeWithStats,
		fullTree: boolean,
		trackState: boolean,
		telemetryContext?: ITelemetryContext,
	) {
		this.addMetadataToSummary(summaryTree);

		if (this.idCompressorEnabled) {
			assert(
				this.idCompressor !== undefined,
				0x67a /* IdCompressor should be defined if enabled */,
			);
			const idCompressorState = JSON.stringify(this.idCompressor.serialize(false));
			addBlobToSummary(summaryTree, idCompressorBlobName, idCompressorState);
		}

		if (this.remoteMessageProcessor.partialMessages.size > 0) {
			const content = JSON.stringify([...this.remoteMessageProcessor.partialMessages]);
			addBlobToSummary(summaryTree, chunksBlobName, content);
		}

		const dataStoreAliases = this.dataStores.aliases;
		if (dataStoreAliases.size > 0) {
			addBlobToSummary(summaryTree, aliasBlobName, JSON.stringify([...dataStoreAliases]));
		}

		if (this.summarizerClientElection) {
			const electedSummarizerContent = JSON.stringify(
				this.summarizerClientElection?.serialize(),
			);
			addBlobToSummary(summaryTree, electedSummarizerBlobName, electedSummarizerContent);
		}

		const blobManagerSummary = this.blobManager.summarize();
		// Some storage (like git) doesn't allow empty tree, so we can omit it.
		// and the blob manager can handle the tree not existing when loading
		if (Object.keys(blobManagerSummary.summary.tree).length > 0) {
			addTreeToSummary(summaryTree, blobsTreeName, blobManagerSummary);
		}

		const gcSummary = this.garbageCollector.summarize(fullTree, trackState, telemetryContext);
		if (gcSummary !== undefined) {
			addSummarizeResultToSummary(summaryTree, gcTreeKey, gcSummary);
		}
	}

	// Track how many times the container tries to reconnect with pending messages.
	// This happens when the connection state is changed and we reset the counter
	// when we are able to process a local op or when there are no pending messages.
	// If this counter reaches a max, it's a good indicator that the container
	// is not making progress and it is stuck in a retry loop.
	private shouldContinueReconnecting(): boolean {
		if (this.maxConsecutiveReconnects <= 0) {
			// Feature disabled, we never stop reconnecting
			return true;
		}

		if (!this.hasPendingMessages()) {
			// If there are no pending messages, we can always reconnect
			this.resetReconnectCount();
			return true;
		}

		if (this.consecutiveReconnects === Math.floor(this.maxConsecutiveReconnects / 2)) {
			// If we're halfway through the max reconnects, send an event in order
			// to better identify false positives, if any. If the rate of this event
			// matches Container Close count below, we can safely cut down
			// maxConsecutiveReconnects to half.
			this.mc.logger.sendTelemetryEvent({
				eventName: "ReconnectsWithNoProgress",
				attempts: this.consecutiveReconnects,
				pendingMessages: this.pendingStateManager.pendingMessagesCount,
			});
		}

		return this.consecutiveReconnects < this.maxConsecutiveReconnects;
	}

	private resetReconnectCount() {
		this.consecutiveReconnects = 0;
	}

	private replayPendingStates() {
		// We need to be able to send ops to replay states
		if (!this.canSendOps()) {
			return;
		}

		// We need to temporary clear the dirty flags and disable
		// dirty state change events to detect whether replaying ops
		// has any effect.

		// Save the old state, reset to false, disable event emit
		const oldState = this.dirtyContainer;
		this.dirtyContainer = false;

		assert(this.emitDirtyDocumentEvent, 0x127 /* "dirty document event not set on replay" */);
		this.emitDirtyDocumentEvent = false;
		let newState: boolean;

		try {
			// replay the ops
			this.pendingStateManager.replayPendingStates();
		} finally {
			// Save the new start and restore the old state, re-enable event emit
			newState = this.dirtyContainer;
			this.dirtyContainer = oldState;
			this.emitDirtyDocumentEvent = true;
		}

		// Officially transition from the old state to the new state.
		this.updateDocumentDirtyState(newState);
	}

	/**
	 * Updates the runtime's IdCompressor with the stashed state present in the given op. This is a bit of a
	 * hack and is unnecessarily expensive. As it stands, every locally stashed op (all ops that get stored in
	 * the PendingStateManager) will store their serialized representation locally until ack'd. Upon receiving
	 * this stashed state, the IdCompressor blindly deserializes to the stashed state and assumes the session.
	 * Technically only the last stashed state is needed to do this correctly, but we would have to write some
	 * more hacky code to modify the batch before it gets sent out.
	 * @param content - An IdAllocationOp with "stashedState", which is a representation of un-ack'd local state.
	 */
	private async applyStashedIdAllocationOp(op: IdCreationRangeWithStashedState) {
		const { IdCompressor } = await import("./id-compressor");
		this.idCompressor = IdCompressor.deserialize(op.stashedState);
	}

<<<<<<< HEAD
	private async applyStashedOp(type: ContainerMessageType, contents: unknown): Promise<unknown> {
		switch (type) {
			case ContainerMessageType.FluidDataStoreOp:
				return this.dataStores.applyStashedOp(contents as IEnvelope);
			case ContainerMessageType.Attach:
				return this.dataStores.applyStashedAttachOp(contents as IAttachMessage);
=======
	/**
	 * Parse an op's type and actual content from given serialized content
	 * ! Note: this format needs to be in-line with what is set in the "ContainerRuntime.submit(...)" method
	 */
	private parseOpContent(serializedContent?: string): {
		type: ContainerMessageType;
		contents: any;
	} {
		assert(serializedContent !== undefined, "content must be defined");
		const parsed = JSON.parse(serializedContent);
		assert(parsed.type !== undefined, "incorrect op content format");
		return { type: parsed.type as ContainerMessageType, contents: parsed.contents };
	}

	private async applyStashedOp(op: string): Promise<unknown> {
		// Need to parse from string for back-compat
		const { type, contents } = this.parseOpContent(op);
		switch (type) {
			case ContainerMessageType.FluidDataStoreOp:
				return this.dataStores.applyStashedOp(contents);
			case ContainerMessageType.Attach:
				return this.dataStores.applyStashedAttachOp(contents as unknown as IAttachMessage);
>>>>>>> a84a4a5f
			case ContainerMessageType.IdAllocation:
				assert(
					this.idCompressor !== undefined,
					0x67b /* IdCompressor should be defined if enabled */,
				);
<<<<<<< HEAD
				return this.applyStashedIdAllocationOp(contents as IdCreationRangeWithStashedState);
=======
				return this.applyStashedIdAllocationOp(
					contents as unknown as IdCreationRangeWithStashedState,
				);
>>>>>>> a84a4a5f
			case ContainerMessageType.Alias:
			case ContainerMessageType.BlobAttach:
				return;
			case ContainerMessageType.ChunkedOp:
				throw new Error("chunkedOp not expected here");
			case ContainerMessageType.Rejoin:
				throw new Error("rejoin not expected here");
			default:
				unreachableCase(type, `Unknown ContainerMessageType: ${type}`);
		}
	}

	public setConnectionState(connected: boolean, clientId?: string) {
		if (connected === false && this.delayConnectClientId !== undefined) {
			this.delayConnectClientId = undefined;
			this.mc.logger.sendTelemetryEvent({
				eventName: "UnsuccessfulConnectedTransition",
			});
			// Don't propagate "disconnected" event because we didn't propagate the previous "connected" event
			return;
		}

		// If attachment blobs were added while disconnected, we need to delay
		// propagation of the "connected" event until we have uploaded them to
		// ensure we don't submit ops referencing a blob that has not been uploaded
		// Note that the inner (non-proxy) delta manager is needed here to get the readonly information.
		const connecting =
			connected && !this._connected && !this.innerDeltaManager.readOnlyInfo.readonly;
		if (connecting && this.blobManager.hasPendingOfflineUploads) {
			assert(
				!this.delayConnectClientId,
				0x392 /* Connect event delay must be canceled before subsequent connect event */,
			);
			assert(!!clientId, 0x393 /* Must have clientId when connecting */);
			this.delayConnectClientId = clientId;
			this.blobManager.onConnected().then(
				() => {
					// make sure we didn't reconnect before the promise resolved
					if (this.delayConnectClientId === clientId && !this.disposed) {
						this.delayConnectClientId = undefined;
						this.setConnectionStateCore(connected, clientId);
					}
				},
				(error) => this.closeFn(error),
			);
			return;
		}

		this.setConnectionStateCore(connected, clientId);
	}

	private setConnectionStateCore(connected: boolean, clientId?: string) {
		assert(
			!this.delayConnectClientId,
			0x394 /* connect event delay must be cleared before propagating connect event */,
		);
		this.verifyNotClosed();

		// There might be no change of state due to Container calling this API after loading runtime.
		const changeOfState = this._connected !== connected;
		const reconnection = changeOfState && !connected;
		this._connected = connected;

		if (!connected) {
			this._perfSignalData.signalsLost = 0;
			this._perfSignalData.signalTimestamp = 0;
			this._perfSignalData.trackingSignalSequenceNumber = undefined;
		} else {
			assert(
				this.attachState === AttachState.Attached,
				0x3cd /* Connection is possible only if container exists in storage */,
			);
		}

		// Fail while disconnected
		if (reconnection) {
			this.consecutiveReconnects++;

			if (!this.shouldContinueReconnecting()) {
				this.closeFn(
					DataProcessingError.create(
						"Runtime detected too many reconnects with no progress syncing local ops.",
						"setConnectionState",
						undefined,
						{
							dataLoss: 1,
							attempts: this.consecutiveReconnects,
							pendingMessages: this.pendingStateManager.pendingMessagesCount,
						},
					),
				);
				return;
			}
		}

		if (changeOfState) {
			this.replayPendingStates();
		}

		this.dataStores.setConnectionState(connected, clientId);
		this.garbageCollector.setConnectionState(connected, clientId);

		raiseConnectedEvent(this.mc.logger, this, connected, clientId);
	}

	public async notifyOpReplay(message: ISequencedDocumentMessage) {
		await this.pendingStateManager.applyStashedOpsAt(message.sequenceNumber);
	}

	public process(messageArg: ISequencedDocumentMessage, local: boolean) {
		this.verifyNotClosed();

		// Whether or not the message is actually a runtime message.
		// It may be a legacy runtime message (ie already unpacked and ContainerMessageType)
		// or something different, like a system message.
		const runtimeMessage = messageArg.type === MessageType.Operation;

		// Do shallow copy of message, as the processing flow will modify it.
		const messageCopy = { ...messageArg };
		for (const message of this.remoteMessageProcessor.process(messageCopy)) {
			this.processCore(message, local, runtimeMessage);
		}
	}

	private _processedClientSequenceNumber: number | undefined;

	private processCore(
		message: ISequencedDocumentMessage,
		local: boolean,
		runtimeMessage: boolean,
	) {
		// Surround the actual processing of the operation with messages to the schedule manager indicating
		// the beginning and end. This allows it to emit appropriate events and/or pause the processing of new
		// messages once a batch has been fully processed.
		this.scheduleManager.beforeOpProcessing(message);

		this._processedClientSequenceNumber = message.clientSequenceNumber;

		try {
			let localOpMetadata: unknown;
			if (local && runtimeMessage && message.type !== ContainerMessageType.ChunkedOp) {
				localOpMetadata = this.pendingStateManager.processPendingLocalMessage(message);
			}

			// If there are no more pending messages after processing a local message,
			// the document is no longer dirty.
			if (!this.hasPendingMessages()) {
				this.updateDocumentDirtyState(false);
			}

			const type = message.type as ContainerMessageType;
			switch (type) {
				case ContainerMessageType.Attach:
					this.dataStores.processAttachMessage(message, local);
					break;
				case ContainerMessageType.Alias:
					this.processAliasMessage(message, localOpMetadata, local);
					break;
				case ContainerMessageType.FluidDataStoreOp:
					this.dataStores.processFluidDataStoreOp(message, local, localOpMetadata);
					break;
				case ContainerMessageType.BlobAttach:
					this.blobManager.processBlobAttachOp(message, local);
					break;
				case ContainerMessageType.IdAllocation:
					assert(
						this.idCompressor !== undefined,
						0x67c /* IdCompressor should be defined if enabled */,
					);
					this.idCompressor.finalizeCreationRange(message.contents as IdCreationRange);
					break;
				case ContainerMessageType.ChunkedOp:
				case ContainerMessageType.Rejoin:
					break;
				default:
					if (runtimeMessage) {
						const error = DataProcessingError.create(
							// Former assert 0x3ce
							"Runtime message of unknown type",
							"OpProcessing",
							message,
							{
								local,
								type: message.type,
								contentType: typeof message.contents,
								batch: message.metadata?.batch,
								compression: message.compression,
							},
						);
						this.closeFn(error);
						throw error;
					}
			}

			if (runtimeMessage || this.groupedBatchingEnabled) {
				this.emit("op", message, runtimeMessage);
			}

			this.scheduleManager.afterOpProcessing(undefined, message);

			if (local) {
				// If we have processed a local op, this means that the container is
				// making progress and we can reset the counter for how many times
				// we have consecutively replayed the pending states
				this.resetReconnectCount();
			}
		} catch (e) {
			this.scheduleManager.afterOpProcessing(e, message);
			throw e;
		}
	}

	private processAliasMessage(
		message: ISequencedDocumentMessage,
		localOpMetadata: unknown,
		local: boolean,
	) {
		this.dataStores.processAliasMessage(message, localOpMetadata, local);
	}

	/**
	 * Emits the Signal event and update the perf signal data.
	 * @param clientSignalSequenceNumber - is the client signal sequence number to be uploaded.
	 */
	private sendSignalTelemetryEvent(clientSignalSequenceNumber: number) {
		const duration = Date.now() - this._perfSignalData.signalTimestamp;
		this.logger.sendPerformanceEvent({
			eventName: "SignalLatency",
			duration,
			signalsLost: this._perfSignalData.signalsLost,
		});

		this._perfSignalData.signalsLost = 0;
		this._perfSignalData.signalTimestamp = 0;
	}

	public processSignal(message: ISignalMessage, local: boolean) {
		const envelope = message.content as ISignalEnvelope;
		const transformed: IInboundSignalMessage = {
			clientId: message.clientId,
			content: envelope.contents.content,
			type: envelope.contents.type,
		};

		// Only collect signal telemetry for messages sent by the current client.
		if (message.clientId === this.clientId && this.connected) {
			// Check to see if the signal was lost.
			if (
				this._perfSignalData.trackingSignalSequenceNumber !== undefined &&
				envelope.clientSignalSequenceNumber >
					this._perfSignalData.trackingSignalSequenceNumber
			) {
				this._perfSignalData.signalsLost++;
				this._perfSignalData.trackingSignalSequenceNumber = undefined;
				this.logger.sendErrorEvent({
					eventName: "SignalLost",
					type: envelope.contents.type,
					signalsLost: this._perfSignalData.signalsLost,
					trackingSequenceNumber: this._perfSignalData.trackingSignalSequenceNumber,
					clientSignalSequenceNumber: envelope.clientSignalSequenceNumber,
				});
			} else if (
				envelope.clientSignalSequenceNumber ===
				this._perfSignalData.trackingSignalSequenceNumber
			) {
				// only logging for the first connection and the trackingSignalSequenceNUmber.
				if (this.consecutiveReconnects === 0) {
					this.sendSignalTelemetryEvent(envelope.clientSignalSequenceNumber);
				}
				this._perfSignalData.trackingSignalSequenceNumber = undefined;
			}
		}

		if (envelope.address === undefined) {
			// No address indicates a container signal message.
			this.emit("signal", transformed, local);
			return;
		}

		this.dataStores.processSignal(envelope.address, transformed, local);
	}

	public async getRootDataStore(id: string, wait = true): Promise<IFluidRouter> {
		return this.getRootDataStoreChannel(id, wait);
	}

	private async getRootDataStoreChannel(
		id: string,
		wait = true,
	): Promise<IFluidDataStoreChannel> {
		await this.dataStores.waitIfPendingAlias(id);
		const internalId = this.internalId(id);
		const context = await this.dataStores.getDataStore(internalId, { wait });
		assert(await context.isRoot(), 0x12b /* "did not get root data store" */);
		return context.realize();
	}

	/**
	 * Flush the pending ops manually.
	 * This method is expected to be called at the end of a batch.
	 */
	private flush(): void {
		assert(
			this._orderSequentiallyCalls === 0,
			0x24c /* "Cannot call `flush()` from `orderSequentially`'s callback" */,
		);

		this.outbox.flush();
		assert(this.outbox.isEmpty, 0x3cf /* reentrancy */);
	}

	public orderSequentially<T>(callback: () => T): T {
		let checkpoint: IBatchCheckpoint | undefined;
		let result: T;
		if (this.mc.config.getBoolean("Fluid.ContainerRuntime.EnableRollback")) {
			// Note: we are not touching this.pendingAttachBatch here, for two reasons:
			// 1. It would not help, as we flush attach ops as they become available.
			// 2. There is no way to undo process of data store creation.
			checkpoint = this.outbox.checkpoint().mainBatch;
		}
		try {
			this._orderSequentiallyCalls++;
			result = callback();
		} catch (error) {
			if (checkpoint) {
				// This will throw and close the container if rollback fails
				try {
					checkpoint.rollback((message: BatchMessage) =>
						this.rollback(message.contents, message.localOpMetadata),
					);
				} catch (err) {
					const error2 = wrapError(err, (message) => {
						return DataProcessingError.create(
							`RollbackError: ${message}`,
							"checkpointRollback",
							undefined,
						) as DataProcessingError;
					});
					this.closeFn(error2);
					throw error2;
				}
			} else {
				// pre-0.58 error message: orderSequentiallyCallbackException
				this.closeFn(new GenericError("orderSequentially callback exception", error));
			}
			throw error; // throw the original error for the consumer of the runtime
		} finally {
			this._orderSequentiallyCalls--;
		}

		// We don't flush on TurnBased since we expect all messages in the same JS turn to be part of the same batch
		if (this.flushMode !== FlushMode.TurnBased && this._orderSequentiallyCalls === 0) {
			this.flush();
		}
		return result;
	}

	public async createDataStore(pkg: string | string[]): Promise<IDataStore> {
		const internalId = uuid();
		return channelToDataStore(
			await this._createDataStore(pkg, internalId),
			internalId,
			this,
			this.dataStores,
			this.mc.logger,
		);
	}

	public createDetachedRootDataStore(
		pkg: Readonly<string[]>,
		rootDataStoreId: string,
	): IFluidDataStoreContextDetached {
		if (rootDataStoreId.includes("/")) {
			throw new UsageError(`Id cannot contain slashes: '${rootDataStoreId}'`);
		}
		return this.dataStores.createDetachedDataStoreCore(pkg, true, rootDataStoreId);
	}

	public createDetachedDataStore(pkg: Readonly<string[]>): IFluidDataStoreContextDetached {
		return this.dataStores.createDetachedDataStoreCore(pkg, false);
	}

	public async _createDataStoreWithProps(
		pkg: string | string[],
		props?: any,
		id = uuid(),
	): Promise<IDataStore> {
		const fluidDataStore = await this.dataStores
			._createFluidDataStoreContext(Array.isArray(pkg) ? pkg : [pkg], id, props)
			.realize();
		return channelToDataStore(fluidDataStore, id, this, this.dataStores, this.mc.logger);
	}

	private async _createDataStore(
		pkg: string | string[],
		id = uuid(),
		props?: any,
	): Promise<IFluidDataStoreChannel> {
		return this.dataStores
			._createFluidDataStoreContext(Array.isArray(pkg) ? pkg : [pkg], id, props)
			.realize();
	}

	private canSendOps() {
		// Note that the real (non-proxy) delta manager is needed here to get the readonly info. This is because
		// container runtime's ability to send ops depend on the actual readonly state of the delta manager.
		return this.connected && !this.innerDeltaManager.readOnlyInfo.readonly;
	}

	/**
	 * Are we in the middle of batching ops together?
	 */
	private currentlyBatching() {
		return this.flushMode !== FlushMode.Immediate || this._orderSequentiallyCalls !== 0;
	}

	public getQuorum(): IQuorumClients {
		return this.context.quorum;
	}

	public getAudience(): IAudience {
		// eslint-disable-next-line @typescript-eslint/no-non-null-assertion
		return this.context.audience!;
	}

	/**
	 * Returns true of container is dirty, i.e. there are some pending local changes that
	 * either were not sent out to delta stream or were not yet acknowledged.
	 */
	public get isDirty(): boolean {
		return this.dirtyContainer;
	}

	private isContainerMessageDirtyable(type: ContainerMessageType, contents: any) {
		// For legacy purposes, exclude the old built-in AgentScheduler from dirty consideration as a special-case.
		// Ultimately we should have no special-cases from the ContainerRuntime's perspective.
		if (type === ContainerMessageType.Attach) {
			const attachMessage = contents as InboundAttachMessage;
			if (attachMessage.id === agentSchedulerId) {
				return false;
			}
		} else if (type === ContainerMessageType.FluidDataStoreOp) {
			const envelope = contents as IEnvelope;
			if (envelope.address === agentSchedulerId) {
				return false;
			}
		}
		return true;
	}

	private createNewSignalEnvelope(
		address: string | undefined,
		type: string,
		content: any,
	): ISignalEnvelope {
		const newSequenceNumber = ++this._perfSignalData.signalSequenceNumber;
		const newEnvelope: ISignalEnvelope = {
			address,
			clientSignalSequenceNumber: newSequenceNumber,
			contents: { type, content },
		};

		// We should not track any signals in case we already have a tracking number.
		if (
			newSequenceNumber % this.defaultTelemetrySignalSampleCount === 1 &&
			this._perfSignalData.trackingSignalSequenceNumber === undefined
		) {
			this._perfSignalData.signalTimestamp = Date.now();
			this._perfSignalData.trackingSignalSequenceNumber = newSequenceNumber;
		}

		return newEnvelope;
	}

	/**
	 * Submits the signal to be sent to other clients.
	 * @param type - Type of the signal.
	 * @param content - Content of the signal.
	 */
	public submitSignal(type: string, content: any) {
		this.verifyNotClosed();
		const envelope = this.createNewSignalEnvelope(undefined /* address */, type, content);
		return this.context.submitSignalFn(envelope);
	}

	public submitDataStoreSignal(address: string, type: string, content: any) {
		const envelope = this.createNewSignalEnvelope(address, type, content);
		return this.context.submitSignalFn(envelope);
	}

	public setAttachState(attachState: AttachState.Attaching | AttachState.Attached): void {
		if (attachState === AttachState.Attaching) {
			assert(
				this.attachState === AttachState.Attaching,
				0x12d /* "Container Context should already be in attaching state" */,
			);
		} else {
			assert(
				this.attachState === AttachState.Attached,
				0x12e /* "Container Context should already be in attached state" */,
			);
			this.emit("attached");
		}

		if (attachState === AttachState.Attached && !this.hasPendingMessages()) {
			this.updateDocumentDirtyState(false);
		}
		this.dataStores.setAttachState(attachState);
	}

	/**
	 * Create a summary. Used when attaching or serializing a detached container.
	 *
	 * @param blobRedirectTable - A table passed during the attach process. While detached, blob upload is supported
	 * using IDs generated locally. After attach, these IDs cannot be used, so this table maps the old local IDs to the
	 * new storage IDs so requests can be redirected.
	 * @param telemetryContext - summary data passed through the layers for telemetry purposes
	 */
	public createSummary(
		blobRedirectTable?: Map<string, string>,
		telemetryContext?: ITelemetryContext,
	): ISummaryTree {
		if (blobRedirectTable) {
			this.blobManager.setRedirectTable(blobRedirectTable);
		}

		const summarizeResult = this.dataStores.createSummary(telemetryContext);
		// Wrap data store summaries in .channels subtree.
		wrapSummaryInChannelsTree(summarizeResult);

		this.addContainerStateToSummary(
			summarizeResult,
			true /* fullTree */,
			false /* trackState */,
			telemetryContext,
		);
		return summarizeResult.summary;
	}

	public async getAbsoluteUrl(relativeUrl: string): Promise<string | undefined> {
		if (this.context.getAbsoluteUrl === undefined) {
			throw new Error("Driver does not implement getAbsoluteUrl");
		}
		if (this.attachState !== AttachState.Attached) {
			return undefined;
		}
		return this.context.getAbsoluteUrl(relativeUrl);
	}

	private async summarizeInternal(
		fullTree: boolean,
		trackState: boolean,
		telemetryContext?: ITelemetryContext,
	): Promise<ISummarizeInternalResult> {
		const summarizeResult = await this.dataStores.summarize(
			fullTree,
			trackState,
			telemetryContext,
		);

		// Wrap data store summaries in .channels subtree.
		wrapSummaryInChannelsTree(summarizeResult);
		const pathPartsForChildren = [channelsTreeName];

		this.addContainerStateToSummary(summarizeResult, fullTree, trackState, telemetryContext);
		return {
			...summarizeResult,
			id: "",
			pathPartsForChildren,
		};
	}

	/**
	 * Returns a summary of the runtime at the current sequence number.
	 */
	public async summarize(options: {
		/** True to generate the full tree with no handle reuse optimizations; defaults to false */
		fullTree?: boolean;
		/** True to track the state for this summary in the SummarizerNodes; defaults to true */
		trackState?: boolean;
		/** Logger to use for correlated summary events */
		summaryLogger?: ITelemetryLogger;
		/** True to run garbage collection before summarizing; defaults to true */
		runGC?: boolean;
		/** True to generate full GC data */
		fullGC?: boolean;
		/** True to run GC sweep phase after the mark phase */
		runSweep?: boolean;
	}): Promise<IRootSummaryTreeWithStats> {
		this.verifyNotClosed();

		const {
			fullTree = false,
			trackState = true,
			summaryLogger = this.mc.logger,
			runGC = this.garbageCollector.shouldRunGC,
			runSweep,
			fullGC,
		} = options;

		const telemetryContext = new TelemetryContext();
		// Add the options that are used to generate this summary to the telemetry context.
		telemetryContext.setMultiple("fluid_Summarize", "Options", {
			fullTree,
			trackState,
			runGC,
			fullGC,
			runSweep,
		});

		try {
			let gcStats: IGCStats | undefined;
			if (runGC) {
				gcStats = await this.collectGarbage(
					{ logger: summaryLogger, runSweep, fullGC },
					telemetryContext,
				);
			}

			const { stats, summary } = await this.summarizerNode.summarize(
				fullTree,
				trackState,
				telemetryContext,
			);

			assert(
				summary.type === SummaryType.Tree,
				0x12f /* "Container Runtime's summarize should always return a tree" */,
			);

			return { stats, summary, gcStats };
		} finally {
			this.logger.sendTelemetryEvent({
				eventName: "SummarizeTelemetry",
				details: telemetryContext.serialize(),
			});
		}
	}

	/**
	 * Before GC runs, called by the garbage collector to update any pending GC state. This is mainly used to notify
	 * the garbage collector of references detected since the last GC run. Most references are notified immediately
	 * but there can be some for which async operation is required (such as detecting new root data stores).
	 * @see IGarbageCollectionRuntime.updateStateBeforeGC
	 */
	public async updateStateBeforeGC() {
		return this.dataStores.updateStateBeforeGC();
	}

	private async getGCDataInternal(fullGC?: boolean): Promise<IGarbageCollectionData> {
		return this.dataStores.getGCData(fullGC);
	}

	/**
	 * Generates and returns the GC data for this container.
	 * @param fullGC - true to bypass optimizations and force full generation of GC data.
	 * @see IGarbageCollectionRuntime.getGCData
	 */
	public async getGCData(fullGC?: boolean): Promise<IGarbageCollectionData> {
		const builder = new GCDataBuilder();
		const dsGCData = await this.summarizerNode.getGCData(fullGC);
		builder.addNodes(dsGCData.gcNodes);

		const blobsGCData = this.blobManager.getGCData(fullGC);
		builder.addNodes(blobsGCData.gcNodes);
		return builder.getGCData();
	}

	/**
	 * After GC has run, called to notify this container's nodes of routes that are used in it.
	 * @param usedRoutes - The routes that are used in all nodes in this Container.
	 * @see IGarbageCollectionRuntime.updateUsedRoutes
	 */
	public updateUsedRoutes(usedRoutes: string[]) {
		// Update our summarizer node's used routes. Updating used routes in summarizer node before
		// summarizing is required and asserted by the the summarizer node. We are the root and are
		// always referenced, so the used routes is only self-route (empty string).
		this.summarizerNode.updateUsedRoutes([""]);

		const { dataStoreRoutes } = this.getDataStoreAndBlobManagerRoutes(usedRoutes);
		this.dataStores.updateUsedRoutes(dataStoreRoutes);
	}

	/**
	 * This is called to update objects whose routes are unused.
	 * @param unusedRoutes - Data store and attachment blob routes that are unused in this Container.
	 */
	public updateUnusedRoutes(unusedRoutes: string[]) {
		const { blobManagerRoutes, dataStoreRoutes } =
			this.getDataStoreAndBlobManagerRoutes(unusedRoutes);
		this.blobManager.updateUnusedRoutes(blobManagerRoutes);
		this.dataStores.updateUnusedRoutes(dataStoreRoutes);
	}

	/**
	 * @deprecated - Replaced by deleteSweepReadyNodes.
	 */
	public deleteUnusedNodes(unusedRoutes: string[]): string[] {
		throw new Error("deleteUnusedRoutes should not be called");
	}

	/**
	 * After GC has run and identified nodes that are sweep ready, this is called to delete the sweep ready nodes.
	 * @param sweepReadyRoutes - The routes of nodes that are sweep ready and should be deleted.
	 * @returns - The routes of nodes that were deleted.
	 */
	public deleteSweepReadyNodes(sweepReadyRoutes: string[]): string[] {
		const { dataStoreRoutes, blobManagerRoutes } =
			this.getDataStoreAndBlobManagerRoutes(sweepReadyRoutes);

		const deletedRoutes = this.dataStores.deleteSweepReadyNodes(dataStoreRoutes);
		return deletedRoutes.concat(this.blobManager.deleteSweepReadyNodes(blobManagerRoutes));
	}

	/**
	 * This is called to update objects that are tombstones.
	 * @param tombstonedRoutes - Data store and attachment blob routes that are tombstones in this Container.
	 */
	public updateTombstonedRoutes(tombstonedRoutes: string[]) {
		const { blobManagerRoutes, dataStoreRoutes } =
			this.getDataStoreAndBlobManagerRoutes(tombstonedRoutes);
		this.blobManager.updateTombstonedRoutes(blobManagerRoutes);
		this.dataStores.updateTombstonedRoutes(dataStoreRoutes);
	}

	/**
	 * Returns a server generated referenced timestamp to be used to track unreferenced nodes by GC.
	 */
	public getCurrentReferenceTimestampMs(): number | undefined {
		// Use the timestamp of the last message seen by this client as that is server generated. If no messages have
		// been processed, use the timestamp of the message from the last summary.
		return this.deltaManager.lastMessage?.timestamp ?? this.messageAtLastSummary?.timestamp;
	}

	/**
	 * Returns the type of the GC node. Currently, there are nodes that belong to the root ("/"), data stores or
	 * blob manager.
	 */
	public getNodeType(nodePath: string): GCNodeType {
		if (this.isBlobPath(nodePath)) {
			return GCNodeType.Blob;
		}
		return this.dataStores.getGCNodeType(nodePath) ?? GCNodeType.Other;
	}

	/**
	 * Called by GC to retrieve the package path of the node with the given path. The node should belong to a
	 * data store or an attachment blob.
	 */
	public async getGCNodePackagePath(nodePath: string): Promise<readonly string[] | undefined> {
		switch (this.getNodeType(nodePath)) {
			case GCNodeType.Blob:
				return [BlobManager.basePath];
			case GCNodeType.DataStore:
			case GCNodeType.SubDataStore:
				return this.dataStores.getDataStorePackagePath(nodePath);
			default:
				assert(false, 0x2de /* "Package path requested for unsupported node type." */);
		}
	}

	/**
	 * Returns whether a given path is for attachment blobs that are in the format - "/BlobManager.basePath/...".
	 */
	private isBlobPath(path: string): boolean {
		const pathParts = path.split("/");
		if (pathParts.length < 2 || pathParts[1] !== BlobManager.basePath) {
			return false;
		}
		return true;
	}

	/**
	 * From a given list of routes, separate and return routes that belong to blob manager and data stores.
	 * @param routes - A list of routes that can belong to data stores or blob manager.
	 * @returns - Two route lists - One that contains routes for blob manager and another one that contains routes
	 * for data stores.
	 */
	private getDataStoreAndBlobManagerRoutes(routes: string[]) {
		const blobManagerRoutes: string[] = [];
		const dataStoreRoutes: string[] = [];
		for (const route of routes) {
			if (this.isBlobPath(route)) {
				blobManagerRoutes.push(route);
			} else {
				dataStoreRoutes.push(route);
			}
		}
		return { blobManagerRoutes, dataStoreRoutes };
	}

	/**
	 * Runs garbage collection and updates the reference / used state of the nodes in the container.
	 * @returns the statistics of the garbage collection run; undefined if GC did not run.
	 */
	public async collectGarbage(
		options: {
			/** Logger to use for logging GC events */
			logger?: ITelemetryLogger;
			/** True to run GC sweep phase after the mark phase */
			runSweep?: boolean;
			/** True to generate full GC data */
			fullGC?: boolean;
		},
		telemetryContext?: ITelemetryContext,
	): Promise<IGCStats | undefined> {
		return this.garbageCollector.collectGarbage(options, telemetryContext);
	}

	/**
	 * Called when a new outbound reference is added to another node. This is used by garbage collection to identify
	 * all references added in the system.
	 * @param srcHandle - The handle of the node that added the reference.
	 * @param outboundHandle - The handle of the outbound node that is referenced.
	 */
	public addedGCOutboundReference(srcHandle: IFluidHandle, outboundHandle: IFluidHandle) {
		this.garbageCollector.addedOutboundReference(
			srcHandle.absolutePath,
			outboundHandle.absolutePath,
		);
	}

	/**
	 * Generates the summary tree, uploads it to storage, and then submits the summarize op.
	 * This is intended to be called by the summarizer, since it is the implementation of
	 * ISummarizerInternalsProvider.submitSummary.
	 * It takes care of state management at the container level, including pausing inbound
	 * op processing, updating SummarizerNode state tracking, and garbage collection.
	 * @param options - options controlling how the summary is generated or submitted
	 */
	public async submitSummary(options: ISubmitSummaryOptions): Promise<SubmitSummaryResult> {
		const { fullTree = false, refreshLatestAck, summaryLogger } = options;
		// The summary number for this summary. This will be updated during the summary process, so get it now and
		// use it for all events logged during this summary.
		const summaryNumber = this.nextSummaryNumber;
		const summaryNumberLogger = ChildLogger.create(summaryLogger, undefined, {
			all: { summaryNumber },
		});

		assert(this.outbox.isEmpty, 0x3d1 /* Can't trigger summary in the middle of a batch */);

		let latestSnapshotVersionId: string | undefined;
		if (refreshLatestAck) {
			const latestSnapshotInfo = await this.refreshLatestSummaryAckFromServer(
				ChildLogger.create(summaryNumberLogger, undefined, { all: { safeSummary: true } }),
			);
			const latestSnapshotRefSeq = latestSnapshotInfo.latestSnapshotRefSeq;
			latestSnapshotVersionId = latestSnapshotInfo.latestSnapshotVersionId;

			// We might need to catch up to the latest summary's reference sequence number before pausing.
			await this.waitForDeltaManagerToCatchup(latestSnapshotRefSeq, summaryNumberLogger);
		}

		const shouldPauseInboundSignal =
			this.mc.config.getBoolean(
				"Fluid.ContainerRuntime.SubmitSummary.disableInboundSignalPause",
			) !== true;
		try {
			await this.deltaManager.inbound.pause();
			if (shouldPauseInboundSignal) {
				await this.deltaManager.inboundSignal.pause();
			}

			const summaryRefSeqNum = this.deltaManager.lastSequenceNumber;
			const minimumSequenceNumber = this.deltaManager.minimumSequenceNumber;
			const message = `Summary @${summaryRefSeqNum}:${this.deltaManager.minimumSequenceNumber}`;
			const lastAck = this.summaryCollection.latestAck;

			this.summarizerNode.startSummary(summaryRefSeqNum, summaryNumberLogger);

			// Helper function to check whether we should still continue between each async step.
			const checkContinue = (): { continue: true } | { continue: false; error: string } => {
				// Do not check for loss of connectivity directly! Instead leave it up to
				// RunWhileConnectedCoordinator to control policy in a single place.
				// This will allow easier change of design if we chose to. For example, we may chose to allow
				// summarizer to reconnect in the future.
				// Also checking for cancellation is a must as summary process may be abandoned for other reasons,
				// like loss of connectivity for main (interactive) client.
				if (options.cancellationToken.cancelled) {
					return { continue: false, error: "disconnected" };
				}
				// That said, we rely on submitSystemMessage() that today only works in connected state.
				// So if we fail here, it either means that RunWhileConnectedCoordinator does not work correctly,
				// OR that design changed and we need to remove this check and fix submitSystemMessage.
				assert(this.connected, 0x258 /* "connected" */);

				// Ensure that lastSequenceNumber has not changed after pausing.
				// We need the summary op's reference sequence number to match our summary sequence number,
				// otherwise we'll get the wrong sequence number stamped on the summary's .protocol attributes.
				if (this.deltaManager.lastSequenceNumber !== summaryRefSeqNum) {
					return {
						continue: false,
						error: `lastSequenceNumber changed before uploading to storage. ${this.deltaManager.lastSequenceNumber} !== ${summaryRefSeqNum}`,
					};
				}
				assert(
					summaryRefSeqNum === this.deltaManager.lastMessage?.sequenceNumber,
					0x395 /* it's one and the same thing */,
				);

				if (lastAck !== this.summaryCollection.latestAck) {
					return {
						continue: false,
						error: `Last summary changed while summarizing. ${this.summaryCollection.latestAck} !== ${lastAck}`,
					};
				}
				return { continue: true };
			};

			let continueResult = checkContinue();
			if (!continueResult.continue) {
				return {
					stage: "base",
					referenceSequenceNumber: summaryRefSeqNum,
					minimumSequenceNumber,
					error: continueResult.error,
				};
			}

			const trace = Trace.start();
			let summarizeResult: IRootSummaryTreeWithStats;
			// If the GC state needs to be reset, we need to force a full tree summary and update the unreferenced
			// state of all the nodes.
			const forcedFullTree = this.garbageCollector.summaryStateNeedsReset;
			try {
				summarizeResult = await this.summarize({
					fullTree: fullTree || forcedFullTree,
					trackState: true,
					summaryLogger: summaryNumberLogger,
					runGC: this.garbageCollector.shouldRunGC,
				});
			} catch (error) {
				return {
					stage: "base",
					referenceSequenceNumber: summaryRefSeqNum,
					minimumSequenceNumber,
					error,
				};
			}
			const { summary: summaryTree, stats: partialStats } = summarizeResult;

			// Now that we have generated the summary, update the message at last summary to the last message processed.
			this.messageAtLastSummary = this.deltaManager.lastMessage;

			// Counting dataStores and handles
			// Because handles are unchanged dataStores in the current logic,
			// summarized dataStore count is total dataStore count minus handle count
			const dataStoreTree = summaryTree.tree[channelsTreeName];

			assert(dataStoreTree.type === SummaryType.Tree, 0x1fc /* "summary is not a tree" */);
			const handleCount = Object.values(dataStoreTree.tree).filter(
				(value) => value.type === SummaryType.Handle,
			).length;
			const gcSummaryTreeStats = summaryTree.tree[gcTreeKey]
				? calculateStats(summaryTree.tree[gcTreeKey])
				: undefined;

			const summaryStats: IGeneratedSummaryStats = {
				dataStoreCount: this.dataStores.size,
				summarizedDataStoreCount: this.dataStores.size - handleCount,
				gcStateUpdatedDataStoreCount: summarizeResult.gcStats?.updatedDataStoreCount,
				gcBlobNodeCount: gcSummaryTreeStats?.blobNodeCount,
				gcTotalBlobsSize: gcSummaryTreeStats?.totalBlobSize,
				summaryNumber,
				...partialStats,
			};
			const generateSummaryData = {
				referenceSequenceNumber: summaryRefSeqNum,
				minimumSequenceNumber,
				summaryTree,
				summaryStats,
				generateDuration: trace.trace().duration,
				forcedFullTree,
			} as const;

			continueResult = checkContinue();
			if (!continueResult.continue) {
				return { stage: "generate", ...generateSummaryData, error: continueResult.error };
			}

			// It may happen that the lastAck it not correct due to missing summaryAck in case of single commit
			// summary. So if the previous summarizer closes just after submitting the summary and before
			// submitting the summaryOp then we can't rely on summaryAck. So in case we have
			// latestSnapshotVersionId from storage and it does not match with the lastAck ackHandle, then use
			// the one fetched from storage as parent as that is the latest.
			let summaryContext: ISummaryContext;
			if (
				lastAck?.summaryAck.contents.handle !== latestSnapshotVersionId &&
				latestSnapshotVersionId !== undefined
			) {
				summaryContext = {
					proposalHandle: undefined,
					ackHandle: latestSnapshotVersionId,
					referenceSequenceNumber: summaryRefSeqNum,
				};
			} else if (lastAck === undefined) {
				summaryContext = {
					proposalHandle: undefined,
					ackHandle: this.context.getLoadedFromVersion()?.id,
					referenceSequenceNumber: summaryRefSeqNum,
				};
			} else {
				summaryContext = {
					proposalHandle: lastAck.summaryOp.contents.handle,
					ackHandle: lastAck.summaryAck.contents.handle,
					referenceSequenceNumber: summaryRefSeqNum,
				};
			}

			let handle: string;
			try {
				handle = await this.storage.uploadSummaryWithContext(
					summarizeResult.summary,
					summaryContext,
				);
			} catch (error) {
				return { stage: "generate", ...generateSummaryData, error };
			}

			const parent = summaryContext.ackHandle;
			const summaryMessage: ISummaryContent = {
				handle,
				// eslint-disable-next-line @typescript-eslint/no-non-null-assertion
				head: parent!,
				message,
				parents: parent ? [parent] : [],
			};
			const uploadData = {
				...generateSummaryData,
				handle,
				uploadDuration: trace.trace().duration,
			} as const;

			continueResult = checkContinue();
			if (!continueResult.continue) {
				return { stage: "upload", ...uploadData, error: continueResult.error };
			}

			let clientSequenceNumber: number;
			try {
				clientSequenceNumber = this.submitSummaryMessage(summaryMessage, summaryRefSeqNum);
			} catch (error) {
				return { stage: "upload", ...uploadData, error };
			}

			const submitData = {
				stage: "submit",
				...uploadData,
				clientSequenceNumber,
				submitOpDuration: trace.trace().duration,
			} as const;

			this.summarizerNode.completeSummary(handle);
			return submitData;
		} finally {
			// Cleanup wip summary in case of failure
			this.summarizerNode.clearSummary();

			// Restart the delta manager
			this.deltaManager.inbound.resume();
			if (shouldPauseInboundSignal) {
				this.deltaManager.inboundSignal.resume();
			}
		}
	}

	private hasPendingMessages() {
		return this.pendingStateManager.hasPendingMessages() || !this.outbox.isEmpty;
	}

	private updateDocumentDirtyState(dirty: boolean) {
		if (this.attachState !== AttachState.Attached) {
			assert(dirty, 0x3d2 /* Non-attached container is dirty */);
		} else {
			// Other way is not true = see this.isContainerMessageDirtyable()
			assert(
				!dirty || this.hasPendingMessages(),
				0x3d3 /* if doc is dirty, there has to be pending ops */,
			);
		}

		if (this.dirtyContainer === dirty) {
			return;
		}

		this.dirtyContainer = dirty;
		if (this.emitDirtyDocumentEvent) {
			this.emit(dirty ? "dirty" : "saved");
			this.context.updateDirtyContainerState(dirty);
		}
	}

	public submitDataStoreOp(
		id: string,
		contents: any,
		localOpMetadata: unknown = undefined,
	): void {
		const envelope: IEnvelope = {
			address: id,
			contents,
		};
		this.submit(ContainerMessageType.FluidDataStoreOp, envelope, localOpMetadata);
	}

	public submitDataStoreAliasOp(contents: any, localOpMetadata: unknown): void {
		const aliasMessage = contents as IDataStoreAliasMessage;
		if (!isDataStoreAliasMessage(aliasMessage)) {
			throw new UsageError("malformedDataStoreAliasMessage");
		}

		this.submit(ContainerMessageType.Alias, contents, localOpMetadata);
	}

	public async uploadBlob(blob: ArrayBufferLike): Promise<IFluidHandle<ArrayBufferLike>> {
		this.verifyNotClosed();
		return this.blobManager.createBlob(blob);
	}

	private maybeSubmitIdAllocationOp(type: ContainerMessageType) {
		if (type !== ContainerMessageType.IdAllocation) {
			let idAllocationBatchMessage: BatchMessage | undefined;
			let idRange: IdCreationRange | undefined;
			if (this.idCompressorEnabled) {
				assert(
					this.idCompressor !== undefined,
					0x67d /* IdCompressor should be defined if enabled */,
				);
				idRange = this.idCompressor.takeNextCreationRange();
				// Don't include the idRange if there weren't any Ids allocated
				idRange = idRange?.ids?.first !== undefined ? idRange : undefined;
			}

			if (idRange !== undefined) {
				const idAllocationMessage: ContainerRuntimeMessage = {
					type: ContainerMessageType.IdAllocation,
					contents: idRange,
				};
				idAllocationBatchMessage = {
					contents: JSON.stringify(idAllocationMessage),
					referenceSequenceNumber: this.deltaManager.lastSequenceNumber,
					metadata: undefined,
					localOpMetadata: this.idCompressor?.serialize(true),
					type: ContainerMessageType.IdAllocation,
				};
			}

			if (idAllocationBatchMessage !== undefined) {
				this.outbox.submit(idAllocationBatchMessage);
			}
		}
	}

	private submit(
		type: ContainerMessageType,
		contents: any,
		localOpMetadata: unknown = undefined,
		metadata: Record<string, unknown> | undefined = undefined,
	): void {
		this.verifyNotClosed();
		this.verifyCanSubmitOps();

		// There should be no ops in detached container state!
		assert(
			this.attachState !== AttachState.Detached,
			0x132 /* "sending ops in detached container" */,
		);

		const serializedContent = JSON.stringify({ type, contents });

		// Note that the real (non-proxy) delta manager is used here to get the readonly info. This is because
		// container runtime's ability to submit ops depend on the actual readonly state of the delta manager.
		if (this.innerDeltaManager.readOnlyInfo.readonly) {
			this.logger.sendTelemetryEvent({
				eventName: "SubmitOpInReadonly",
				connected: this.connected,
			});
		}

		const message: BatchMessage = {
			contents: serializedContent,
			type,
			metadata,
			localOpMetadata,
			referenceSequenceNumber: this.deltaManager.lastSequenceNumber,
		};

		try {
			// Submit an IdAllocation op if any Ids have been generated since
			// the last op was submitted. Don't submit another if it's an IdAllocation
			// op as that means we're in resubmission flow and we don't want to send
			// IdRanges out of order.
			this.maybeSubmitIdAllocationOp(type);

			// If this is attach message for new data store, and we are in a batch, send this op out of order
			// Is it safe:
			//    Yes, this should be safe reordering. Newly created data stores are not visible through API surface.
			//    They become visible only when aliased, or handle to some sub-element of newly created datastore
			//    is stored in some DDS, i.e. only after some other op.
			// Why:
			//    Attach ops are large, and expensive to process. Plus there are scenarios where a lot of new data
			//    stores are created, causing issues like relay service throttling (too many ops) and catastrophic
			//    failure (batch is too large). Pushing them earlier and outside of main batch should alleviate
			//    these issues.
			// Cons:
			//    1. With large batches, relay service may throttle clients. Clients may disconnect while throttled.
			//    This change creates new possibility of a lot of newly created data stores never being referenced
			//    because client died before it had a change to submit the rest of the ops. This will create more
			//    garbage that needs to be collected leveraging GC (Garbage Collection) feature.
			//    2. Sending ops out of order means they are excluded from rollback functionality. This is not an issue
			//    today as rollback can't undo creation of data store. To some extent not sending them is a bigger
			//    issue than sending.
			// Please note that this does not change file format, so it can be disabled in the future if this
			// optimization no longer makes sense (for example, batch compression may make it less appealing).
			if (
				this.currentlyBatching() &&
				type === ContainerMessageType.Attach &&
				this.disableAttachReorder !== true
			) {
				this.outbox.submitAttach(message);
			} else {
				this.outbox.submit(message);
			}

			if (!this.currentlyBatching()) {
				this.flush();
			} else {
				this.scheduleFlush();
			}
		} catch (error) {
			this.closeFn(error as GenericError);
			throw error;
		}

		if (this.isContainerMessageDirtyable(type, contents)) {
			this.updateDocumentDirtyState(true);
		}
	}

	private scheduleFlush() {
		if (this.flushTaskExists) {
			return;
		}

		this.flushTaskExists = true;
		const flush = () => {
			this.flushTaskExists = false;
			try {
				this.flush();
			} catch (error) {
				this.closeFn(error as GenericError);
			}
		};

		switch (this.flushMode) {
			case FlushMode.TurnBased:
				// When in TurnBased flush mode the runtime will buffer operations in the current turn and send them as a single
				// batch at the end of the turn
				// eslint-disable-next-line @typescript-eslint/no-floating-promises
				Promise.resolve().then(flush);
				break;

			// FlushModeExperimental is experimental and not exposed directly in the runtime APIs
			case FlushModeExperimental.Async as unknown as FlushMode:
				// When in Async flush mode, the runtime will accumulate all operations across JS turns and send them as a single
				// batch when all micro-tasks are complete.
				// Compared to TurnBased, this flush mode will capture more ops into the same batch.
				setTimeout(flush, 0);
				break;

			default:
				assert(
					this._orderSequentiallyCalls > 0,
					0x587 /* Unreachable unless running under orderSequentially */,
				);
				break;
		}
	}

	private submitSummaryMessage(contents: ISummaryContent, referenceSequenceNumber: number) {
		this.verifyNotClosed();
		assert(
			this.connected,
			0x133 /* "Container disconnected when trying to submit system message" */,
		);

		// System message should not be sent in the middle of the batch.
		assert(this.outbox.isEmpty, 0x3d4 /* System op in the middle of a batch */);

		// back-compat: ADO #1385: Make this call unconditional in the future
		return this.context.submitSummaryFn !== undefined
			? this.context.submitSummaryFn(contents, referenceSequenceNumber)
			: this.context.submitFn(MessageType.Summarize, contents, false);
	}

	/**
	 * Throw an error if the runtime is closed.  Methods that are expected to potentially
	 * be called after dispose due to asynchrony should not call this.
	 */
	private verifyNotClosed() {
		if (this._disposed) {
			throw new Error("Runtime is closed");
		}
	}

	private verifyCanSubmitOps() {
		if (this.ensureNoDataModelChangesCalls > 0) {
			const errorMessage =
				"Op was submitted from within a `ensureNoDataModelChanges` callback";
			if (this.opReentryCallsToReport > 0) {
				this.mc.logger.sendTelemetryEvent(
					{ eventName: "OpReentry" },
					// We need to capture the call stack in order to inspect the source of this usage pattern
					new UsageError(errorMessage),
				);
				this.opReentryCallsToReport--;
			}

			// Creating ops while processing ops can lead
			// to undefined behavior and events observed in the wrong order.
			// For example, we have two callbacks registered for a DDS, A and B.
			// Then if on change #1 callback A creates change #2, the invocation flow will be:
			//
			// A because of #1
			// A because of #2
			// B because of #2
			// B because of #1
			//
			// The runtime must enforce op coherence by not allowing ops to be submitted
			// while ops are being processed.
			if (this.enableOpReentryCheck) {
				throw new UsageError(errorMessage);
			}
		}
	}

	private reSubmit(
		content: string,
		localOpMetadata: unknown,
		opMetadata: Record<string, unknown> | undefined,
	) {
		// Need to parse from string for back-compat
		const { contents, type } = this.parseOpContent(content);
		this.reSubmitCore(type, contents, localOpMetadata, opMetadata);
	}

	/**
	 * Finds the right store and asks it to resubmit the message. This typically happens when we
	 * reconnect and there are pending messages.
	 * @param content - The content of the original message.
	 * @param localOpMetadata - The local metadata associated with the original message.
	 */
	private reSubmitCore(
		type: ContainerMessageType,
		content: any,
		localOpMetadata: unknown,
		opMetadata: Record<string, unknown> | undefined,
	) {
		switch (type) {
			case ContainerMessageType.FluidDataStoreOp:
				// For Operations, call resubmitDataStoreOp which will find the right store
				// and trigger resubmission on it.
				this.dataStores.resubmitDataStoreOp(content, localOpMetadata);
				break;
			case ContainerMessageType.Attach:
			case ContainerMessageType.Alias:
				this.submit(type, content, localOpMetadata);
				break;
			case ContainerMessageType.IdAllocation:
				// Remove the stashedState from the op if it's a stashed op
				if (content.stashedState !== undefined) {
					delete content.stashedState;
				}
				this.submit(type, content, localOpMetadata);
				break;
			case ContainerMessageType.ChunkedOp:
				throw new Error(`chunkedOp not expected here`);
			case ContainerMessageType.BlobAttach:
				this.blobManager.reSubmit(opMetadata);
				break;
			case ContainerMessageType.Rejoin:
				this.submit(type, content);
				break;
			default:
				unreachableCase(type, `Unknown ContainerMessageType: ${type}`);
		}
	}

	private rollback(content: string | undefined, localOpMetadata: unknown) {
		// Need to parse from string for back-compat
		const { type, contents } = this.parseOpContent(content);
		switch (type) {
			case ContainerMessageType.FluidDataStoreOp:
				// For operations, call rollbackDataStoreOp which will find the right store
				// and trigger rollback on it.
				this.dataStores.rollbackDataStoreOp(contents, localOpMetadata);
				break;
			default:
				throw new Error(`Can't rollback ${type}`);
		}
	}

	private async waitForDeltaManagerToCatchup(
		latestSnapshotRefSeq: number,
		summaryLogger: ITelemetryLogger,
	): Promise<void> {
		if (latestSnapshotRefSeq > this.deltaManager.lastSequenceNumber) {
			// We need to catch up to the latest summary's reference sequence number before proceeding.
			await PerformanceEvent.timedExecAsync(
				summaryLogger,
				{
					eventName: "WaitingForSeq",
					lastSequenceNumber: this.deltaManager.lastSequenceNumber,
					targetSequenceNumber: latestSnapshotRefSeq,
					lastKnownSeqNumber: this.deltaManager.lastKnownSeqNumber,
				},
				async () => waitForSeq(this.deltaManager, latestSnapshotRefSeq),
				{ start: true, end: true, cancel: "error" }, // definitely want start event
			);
		}
	}

	/** Implementation of ISummarizerInternalsProvider.refreshLatestSummaryAck */
	public async refreshLatestSummaryAck(options: IRefreshSummaryAckOptions) {
		const { proposalHandle, ackHandle, summaryRefSeq, summaryLogger } = options;
		const readAndParseBlob = async <T>(id: string) => readAndParse<T>(this.storage, id);
		// The call to fetch the snapshot is very expensive and not always needed.
		// It should only be done by the summarizerNode, if required.
		// When fetching from storage we will always get the latest version and do not use the ackHandle.
		const fetchLatestSnapshot: () => Promise<IFetchSnapshotResult> = async () => {
			let fetchResult = await this.fetchLatestSnapshotFromStorage(
				summaryLogger,
				{
					eventName: "RefreshLatestSummaryAckFetch",
					ackHandle,
					targetSequenceNumber: summaryRefSeq,
				},
				readAndParseBlob,
			);

			/**
			 * back-compat - Older loaders and drivers (pre 2.0.0-internal.1.4) don't have fetchSource as a param in the
			 * getVersions API. So, they will not fetch the latest snapshot from network in the previous fetch call. For
			 * these scenarios, fetch the snapshot corresponding to the ack handle to have the same behavior before the
			 * change that started fetching latest snapshot always.
			 */
			if (fetchResult.latestSnapshotRefSeq < summaryRefSeq) {
				fetchResult = await this.fetchSnapshotFromStorage(
					summaryLogger,
					{
						eventName: "RefreshLatestSummaryAckFetchBackCompat",
						ackHandle,
						targetSequenceNumber: summaryRefSeq,
					},
					readAndParseBlob,
					ackHandle,
				);
			}

			/**
			 * If the fetched snapshot is older than the one for which the ack was received, close the container.
			 * This should never happen because an ack should be sent after the latest summary is updated in the server.
			 * However, there are couple of scenarios where it's possible:
			 * 1. A file was modified externally resulting in modifying the snapshot's sequence number. This can lead to
			 * the document being unusable and we should not proceed.
			 * 2. The server DB failed after the ack was sent which may delete the corresponding snapshot. Ideally, in
			 * such cases, the file will be rolled back along with the ack and we will eventually reach a consistent
			 * state.
			 */
			if (fetchResult.latestSnapshotRefSeq < summaryRefSeq) {
				const error = DataProcessingError.create(
					"Fetched snapshot is older than the received ack",
					"RefreshLatestSummaryAck",
					undefined /* sequencedMessage */,
					{
						ackHandle,
						summaryRefSeq,
						fetchedSnapshotRefSeq: fetchResult.latestSnapshotRefSeq,
					},
				);
				this.closeFn(error);
				throw error;
			}

			// In case we had to retrieve the latest snapshot and it is different than summaryRefSeq,
			// wait for the delta manager to catch up before refreshing the latest Summary.
			await this.waitForDeltaManagerToCatchup(
				fetchResult.latestSnapshotRefSeq,
				summaryLogger,
			);

			return {
				snapshotTree: fetchResult.snapshotTree,
				snapshotRefSeq: fetchResult.latestSnapshotRefSeq,
			};
		};

		const result = await this.summarizerNode.refreshLatestSummary(
			proposalHandle,
			summaryRefSeq,
			fetchLatestSnapshot,
			readAndParseBlob,
			summaryLogger,
		);

		// Notify the garbage collector so it can update its latest summary state.
		await this.garbageCollector.refreshLatestSummary(proposalHandle, result, readAndParseBlob);
	}

	/**
	 * Fetches the latest snapshot from storage and uses it to refresh SummarizerNode's
	 * internal state as it should be considered the latest summary ack.
	 * @param summaryLogger - logger to use when fetching snapshot from storage
	 * @returns downloaded snapshot's reference sequence number
	 */
	private async refreshLatestSummaryAckFromServer(
		summaryLogger: ITelemetryLogger,
	): Promise<{ latestSnapshotRefSeq: number; latestSnapshotVersionId: string | undefined }> {
		const readAndParseBlob = async <T>(id: string) => readAndParse<T>(this.storage, id);
		const { snapshotTree, versionId, latestSnapshotRefSeq } =
			await this.fetchLatestSnapshotFromStorage(
				summaryLogger,
				{
					eventName: "RefreshLatestSummaryFromServerFetch",
				},
				readAndParseBlob,
			);
		const fetchLatestSnapshot: IFetchSnapshotResult = {
			snapshotTree,
			snapshotRefSeq: latestSnapshotRefSeq,
		};
		const result = await this.summarizerNode.refreshLatestSummary(
			undefined /* proposalHandle */,
			latestSnapshotRefSeq,
			async () => fetchLatestSnapshot,
			readAndParseBlob,
			summaryLogger,
		);

		// Notify the garbage collector so it can update its latest summary state.
		await this.garbageCollector.refreshLatestSummary(
			undefined /* proposalHandle */,
			result,
			readAndParseBlob,
		);

		return { latestSnapshotRefSeq, latestSnapshotVersionId: versionId };
	}

	private async fetchLatestSnapshotFromStorage(
		logger: ITelemetryLogger,
		event: ITelemetryGenericEvent,
		readAndParseBlob: ReadAndParseBlob,
	): Promise<{ snapshotTree: ISnapshotTree; versionId: string; latestSnapshotRefSeq: number }> {
		return this.fetchSnapshotFromStorage(logger, event, readAndParseBlob, null /* latest */);
	}

	private async fetchSnapshotFromStorage(
		logger: ITelemetryLogger,
		event: ITelemetryGenericEvent,
		readAndParseBlob: ReadAndParseBlob,
		versionId: string | null,
	): Promise<{ snapshotTree: ISnapshotTree; versionId: string; latestSnapshotRefSeq: number }> {
		const snapshotResults = await PerformanceEvent.timedExecAsync(
			logger,
			event,
			async (perfEvent: {
				end: (arg0: {
					getVersionDuration?: number | undefined;
					getSnapshotDuration?: number | undefined;
					snapshotRefSeq?: number | undefined;
					snapshotVersion?: string | undefined;
				}) => void;
			}) => {
				const stats: {
					getVersionDuration?: number;
					getSnapshotDuration?: number;
					snapshotRefSeq?: number;
					snapshotVersion?: string;
				} = {};
				const trace = Trace.start();

				const versions = await this.storage.getVersions(
					versionId,
					1,
					"refreshLatestSummaryAckFromServer",
					versionId === null ? FetchSource.noCache : undefined,
				);
				assert(
					!!versions && !!versions[0],
					0x137 /* "Failed to get version from storage" */,
				);
				stats.getVersionDuration = trace.trace().duration;

				const maybeSnapshot = await this.storage.getSnapshotTree(versions[0]);
				assert(!!maybeSnapshot, 0x138 /* "Failed to get snapshot from storage" */);
				stats.getSnapshotDuration = trace.trace().duration;
				const latestSnapshotRefSeq = await seqFromTree(maybeSnapshot, readAndParseBlob);
				stats.snapshotRefSeq = latestSnapshotRefSeq;
				stats.snapshotVersion = versions[0].id;

				perfEvent.end(stats);
				return {
					snapshotTree: maybeSnapshot,
					versionId: versions[0].id,
					latestSnapshotRefSeq,
				};
			},
		);

		// We choose to close the summarizer after the snapshot cache is updated to avoid
		// situations which the main client (which is likely to be re-elected as the leader again)
		// loads the summarizer from cache.
		if (this.summaryStateUpdateMethod === "restart") {
			const error = new GenericError("Restarting summarizer instead of refreshing");

			this.mc.logger.sendTelemetryEvent(
				{
					...event,
					eventName: "ClosingSummarizerOnSummaryStale",
					codePath: event.eventName,
					message: "Stopping fetch from storage",
					versionId: versionId != null ? versionId : undefined,
					closeSummarizerDelayMs: this.closeSummarizerDelayMs,
				},
				error,
			);

			// Delay 10 seconds before restarting summarizer to prevent the summarizer from restarting too frequently.
			await delay(this.closeSummarizerDelayMs);
			this._summarizer?.stop("latestSummaryStateStale");
			this.closeFn();
			throw error;
		}

		return snapshotResults;
	}

	public notifyAttaching() {} // do nothing (deprecated method)

	public getPendingLocalState(): unknown {
		if (this._orderSequentiallyCalls !== 0) {
			throw new UsageError("can't get state during orderSequentially");
		}
		// Flush pending batch.
		// getPendingLocalState() is only exposed through Container.closeAndGetPendingLocalState(), so it's safe
		// to close current batch.
		this.flush();

		return {
			pending: this.pendingStateManager.getLocalState(),
			pendingAttachmentBlobs: this.blobManager.getPendingBlobs(),
		};
	}

	public readonly summarizeOnDemand: ISummarizer["summarizeOnDemand"] = (...args) => {
		if (this.clientDetails.type === summarizerClientType) {
			return this.summarizer.summarizeOnDemand(...args);
		} else if (this.summaryManager !== undefined) {
			return this.summaryManager.summarizeOnDemand(...args);
		} else {
			// If we're not the summarizer, and we don't have a summaryManager, we expect that
			// disableSummaries is turned on. We are throwing instead of returning a failure here,
			// because it is a misuse of the API rather than an expected failure.
			throw new UsageError(`Can't summarize, disableSummaries: ${this.summariesDisabled}`);
		}
	};

	public readonly enqueueSummarize: ISummarizer["enqueueSummarize"] = (...args) => {
		if (this.clientDetails.type === summarizerClientType) {
			return this.summarizer.enqueueSummarize(...args);
		} else if (this.summaryManager !== undefined) {
			return this.summaryManager.enqueueSummarize(...args);
		} else {
			// If we're not the summarizer, and we don't have a summaryManager, we expect that
			// generateSummaries is turned off. We are throwing instead of returning a failure here,
			// because it is a misuse of the API rather than an expected failure.
			throw new UsageError(`Can't summarize, disableSummaries: ${this.summariesDisabled}`);
		}
	};

	/**
	 * * Forms a function that will request a Summarizer.
	 * @param loaderRouter - the loader acting as an IFluidRouter
	 * */
	private formRequestSummarizerFn(loaderRouter: IFluidRouter) {
		return async () => {
			const request: IRequest = {
				headers: {
					[LoaderHeader.cache]: false,
					[LoaderHeader.clientDetails]: {
						capabilities: { interactive: false },
						type: summarizerClientType,
					},
					[DriverHeader.summarizingClient]: true,
					[LoaderHeader.reconnect]: false,
				},
				url: "/_summarizer",
			};

			const fluidObject = await requestFluidObject<FluidObject<ISummarizer>>(
				loaderRouter,
				request,
			);
			const summarizer = fluidObject.ISummarizer;

			if (!summarizer) {
				throw new UsageError("Fluid object does not implement ISummarizer");
			}

			return summarizer;
		};
	}

	private validateSummaryHeuristicConfiguration(configuration: ISummaryConfigurationHeuristics) {
		// eslint-disable-next-line no-restricted-syntax
		for (const prop in configuration) {
			if (typeof configuration[prop] === "number" && configuration[prop] < 0) {
				throw new UsageError(
					`Summary heuristic configuration property "${prop}" cannot be less than 0`,
				);
			}
		}
		if (configuration.minIdleTime > configuration.maxIdleTime) {
			throw new UsageError(
				`"minIdleTime" [${configuration.minIdleTime}] cannot be greater than "maxIdleTime" [${configuration.maxIdleTime}]`,
			);
		}
	}

	private get groupedBatchingEnabled(): boolean {
		const killSwitch = this.mc.config.getBoolean(
			"Fluid.ContainerRuntime.DisableGroupedBatching",
		);
		return killSwitch !== true && this.runtimeOptions.enableGroupedBatching;
	}
}

/**
 * Wait for a specific sequence number. Promise should resolve when we reach that number,
 * or reject if closed.
 */
const waitForSeq = async (
	deltaManager: IDeltaManager<Pick<ISequencedDocumentMessage, "sequenceNumber">, unknown>,
	targetSeq: number,
): Promise<void> =>
	new Promise<void>((resolve, reject) => {
		// TODO: remove cast to any when actual event is determined
		deltaManager.on("closed" as any, reject);
		deltaManager.on("disposed" as any, reject);

		// If we already reached target sequence number, simply resolve the promise.
		if (deltaManager.lastSequenceNumber >= targetSeq) {
			resolve();
		} else {
			const handleOp = (message: Pick<ISequencedDocumentMessage, "sequenceNumber">) => {
				if (message.sequenceNumber >= targetSeq) {
					resolve();
					deltaManager.off("op", handleOp);
				}
			};
			deltaManager.on("op", handleOp);
		}
	});<|MERGE_RESOLUTION|>--- conflicted
+++ resolved
@@ -1811,49 +1811,34 @@
 		this.idCompressor = IdCompressor.deserialize(op.stashedState);
 	}
 
-<<<<<<< HEAD
-	private async applyStashedOp(type: ContainerMessageType, contents: unknown): Promise<unknown> {
+	/**
+	 * Parse an op's type and actual content from given serialized content
+	 * ! Note: this format needs to be in-line with what is set in the "ContainerRuntime.submit(...)" method
+	 */
+	private parseOpContent(serializedContent?: string): {
+		type: ContainerMessageType;
+		contents: unknown;
+	} {
+		assert(serializedContent !== undefined, "content must be defined");
+		const parsed = JSON.parse(serializedContent);
+		assert(parsed.type !== undefined, "incorrect op content format");
+		return { type: parsed.type as ContainerMessageType, contents: parsed.contents };
+	}
+
+	private async applyStashedOp(op: string): Promise<unknown> {
+		// Need to parse from string for back-compat
+		const { type, contents } = this.parseOpContent(op);
 		switch (type) {
 			case ContainerMessageType.FluidDataStoreOp:
 				return this.dataStores.applyStashedOp(contents as IEnvelope);
 			case ContainerMessageType.Attach:
 				return this.dataStores.applyStashedAttachOp(contents as IAttachMessage);
-=======
-	/**
-	 * Parse an op's type and actual content from given serialized content
-	 * ! Note: this format needs to be in-line with what is set in the "ContainerRuntime.submit(...)" method
-	 */
-	private parseOpContent(serializedContent?: string): {
-		type: ContainerMessageType;
-		contents: any;
-	} {
-		assert(serializedContent !== undefined, "content must be defined");
-		const parsed = JSON.parse(serializedContent);
-		assert(parsed.type !== undefined, "incorrect op content format");
-		return { type: parsed.type as ContainerMessageType, contents: parsed.contents };
-	}
-
-	private async applyStashedOp(op: string): Promise<unknown> {
-		// Need to parse from string for back-compat
-		const { type, contents } = this.parseOpContent(op);
-		switch (type) {
-			case ContainerMessageType.FluidDataStoreOp:
-				return this.dataStores.applyStashedOp(contents);
-			case ContainerMessageType.Attach:
-				return this.dataStores.applyStashedAttachOp(contents as unknown as IAttachMessage);
->>>>>>> a84a4a5f
 			case ContainerMessageType.IdAllocation:
 				assert(
 					this.idCompressor !== undefined,
 					0x67b /* IdCompressor should be defined if enabled */,
 				);
-<<<<<<< HEAD
 				return this.applyStashedIdAllocationOp(contents as IdCreationRangeWithStashedState);
-=======
-				return this.applyStashedIdAllocationOp(
-					contents as unknown as IdCreationRangeWithStashedState,
-				);
->>>>>>> a84a4a5f
 			case ContainerMessageType.Alias:
 			case ContainerMessageType.BlobAttach:
 				return;
@@ -3248,7 +3233,7 @@
 			case ContainerMessageType.FluidDataStoreOp:
 				// For operations, call rollbackDataStoreOp which will find the right store
 				// and trigger rollback on it.
-				this.dataStores.rollbackDataStoreOp(contents, localOpMetadata);
+				this.dataStores.rollbackDataStoreOp(contents as IEnvelope, localOpMetadata);
 				break;
 			default:
 				throw new Error(`Can't rollback ${type}`);
