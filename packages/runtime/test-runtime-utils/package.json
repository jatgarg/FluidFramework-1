--- conflicted
+++ resolved
@@ -157,7 +157,6 @@
 		"typescript": "~5.4.5"
 	},
 	"typeValidation": {
-<<<<<<< HEAD
 		"broken": {
 			"Class_MockFluidDataStoreContext": {
 				"backCompat": false
@@ -165,10 +164,7 @@
 			"ClassStatics_MockFluidDataStoreContext": {
 				"backCompat": false
 			}
-		}
-=======
-		"broken": {},
+		},
 		"entrypoint": "legacy"
->>>>>>> 7a8c8d0e
 	}
 }