--- conflicted
+++ resolved
@@ -107,17 +107,14 @@
     "typescript": "~4.5.5"
   },
   "typeValidation": {
-<<<<<<< HEAD
-    "version": "2.0.0-internal.2.1.0",
-    "broken": {
-      "ClassDeclaration_TestFluidObject": {"forwardCompat": false}
-=======
     "version": "2.0.0-internal.3.0.0",
     "broken": {
+      "ClassDeclaration_TestFluidObject": {
+        "forwardCompat": false
+      },
       "InterfaceDeclaration_ITestContainerConfig": {
         "backCompat": false
       }
->>>>>>> e02de826
     }
   }
 }