--- conflicted
+++ resolved
@@ -1,10 +1,6 @@
 {
   "name": "@fluid-internal/test-app-insights-logger",
-<<<<<<< HEAD
-  "version": "0.59.4000",
-=======
   "version": "0.60.1000",
->>>>>>> 3c923a5a
   "description": "Azure Application Insights logger for Fluid tests",
   "homepage": "https://fluidframework.com",
   "repository": {
@@ -56,11 +52,7 @@
   },
   "dependencies": {
     "@fluidframework/common-definitions": "^0.20.1",
-<<<<<<< HEAD
-    "@fluidframework/test-driver-definitions": "^0.59.4000",
-=======
     "@fluidframework/test-driver-definitions": "^0.60.1000",
->>>>>>> 3c923a5a
     "applicationinsights": "^2.1.9"
   },
   "devDependencies": {
