--- conflicted
+++ resolved
@@ -6,12 +6,7 @@
 // eslint-disable-next-line import/no-nodejs-modules
 import * as crypto from "crypto";
 import { strict as assert } from "assert";
-<<<<<<< HEAD
 import { ISharedMap, SharedMap } from "@fluidframework/map";
-=======
-
-import { SharedMap } from "@fluidframework/map";
->>>>>>> 5cb65674
 import { requestFluidObject } from "@fluidframework/runtime-utils";
 import {
 	DataObjectFactoryType,
@@ -19,19 +14,13 @@
 	ITestFluidObject,
 	ITestObjectProvider,
 } from "@fluidframework/test-utils";
-<<<<<<< HEAD
 import {
 	describeFullCompat,
 	describeInstallVersions,
 	getVersionedTestObjectProvider,
-} from "@fluidframework/test-version-utils";
+} from "@fluid-internal/test-version-utils";
 import { CompressionAlgorithms } from "@fluidframework/container-runtime";
 import { pkgVersion } from "../packageVersion";
-=======
-import { describeFullCompat } from "@fluid-internal/test-version-utils";
-import { CompressionAlgorithms } from "@fluidframework/container-runtime";
-import { IContainer } from "@fluidframework/container-definitions";
->>>>>>> 5cb65674
 
 const compressionSuite = (getProvider) => {
 	describe("Compression", () => {
@@ -49,16 +38,8 @@
 			fluidDataObjectType: DataObjectFactoryType.Test,
 		};
 
-<<<<<<< HEAD
 		beforeEach(async () => {
 			provider = await getProvider();
-=======
-describeFullCompat("Op Compression", (getTestObjectProvider) => {
-	let provider: ITestObjectProvider;
-	let container: IContainer;
-	let dataObject: ITestFluidObject;
-	let map: SharedMap;
->>>>>>> 5cb65674
 
 			const localContainer = await provider.makeTestContainer(testContainerConfig);
 			const localDataObject = await requestFluidObject<ITestFluidObject>(
@@ -67,7 +48,6 @@
 			);
 			localMap = await localDataObject.getSharedObject<SharedMap>("mapKey");
 
-<<<<<<< HEAD
 			const remoteContainer = await provider.loadTestContainer(testContainerConfig);
 			const remoteDataObject = await requestFluidObject<ITestFluidObject>(
 				remoteContainer,
@@ -75,12 +55,6 @@
 			);
 			remoteMap = await remoteDataObject.getSharedObject<SharedMap>("mapKey");
 		});
-=======
-		container = await provider.makeTestContainer(testContainerConfig);
-		dataObject = await requestFluidObject<ITestFluidObject>(container, "default");
-		map = await dataObject.getSharedObject<SharedMap>("mapKey");
-	});
->>>>>>> 5cb65674
 
 		afterEach(() => {
 			provider.reset();
