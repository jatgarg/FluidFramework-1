--- conflicted
+++ resolved
@@ -10,18 +10,11 @@
 	ITelemetryGenericEvent,
 	ITelemetryPerformanceEvent,
 	ITelemetryProperties,
-<<<<<<< HEAD
-	TelemetryEventPropertyType,
-	ITaggedTelemetryPropertyType,
-	TelemetryEventCategory,
-	LogLevel,
-=======
 	TelemetryBaseEventPropertyType as TelemetryEventPropertyType,
 	LogLevel,
 	Tagged,
 	ITelemetryBaseProperties,
 	TelemetryBaseEventPropertyType,
->>>>>>> b45e166d
 } from "@fluidframework/core-interfaces";
 import { IsomorphicPerformance, performance } from "@fluid-internal/client-utils";
 import { CachedConfigProvider, loggerIsMonitoringContext, mixinMonitoringContext } from "./config";
@@ -215,19 +208,6 @@
 	 *
 	 * @param event - the event to send
 	 * @param error - optional error object to log
-<<<<<<< HEAD
-	 * @param logLevel - optional level of the log.
-	 */
-	public sendTelemetryEvent(event: ITelemetryGenericEventExt, error?: any, logLevel?: LogLevel) {
-		const genericEvent = {
-			...event,
-			category: event.category ?? "generic",
-		};
-		this.sendTelemetryEventCore(
-			genericEvent,
-			error,
-			decideLogLevel(genericEvent.category, logLevel),
-=======
 	 * @param logLevel - optional level of the log. It category of event is set as error,
 	 * then the logLevel will be upgraded to be an error.
 	 */
@@ -240,7 +220,6 @@
 			{ ...event, category: event.category ?? "generic" },
 			error,
 			event.category === "error" ? LogLevel.error : logLevel,
->>>>>>> b45e166d
 		);
 	}
 
@@ -253,15 +232,9 @@
 	 */
 	protected sendTelemetryEventCore(
 		event: ITelemetryGenericEventExt & { category: TelemetryEventCategory },
-<<<<<<< HEAD
-		error?: any,
-		logLevel?: LogLevel,
-	) {
-=======
 		error?: unknown,
 		logLevel?: LogLevel,
 	): void {
->>>>>>> b45e166d
 		const newEvent = convertToBaseEvent(event);
 		if (error !== undefined) {
 			TelemetryLogger.prepareErrorObject(newEvent, error, false);
@@ -300,14 +273,6 @@
 	 *
 	 * @param event - Event to send
 	 * @param error - optional error object to log
-<<<<<<< HEAD
-	 * @param logLevel - optional level of the log.
-	 */
-	public sendPerformanceEvent(
-		event: ITelemetryPerformanceEventExt,
-		error?: any,
-		logLevel?: LogLevel.verbose | LogLevel.default,
-=======
 	 * @param logLevel - optional level of the log. It category of event is set as error,
 	 * then the logLevel will be upgraded to be an error.
 	 */
@@ -315,22 +280,17 @@
 		event: ITelemetryPerformanceEventExt,
 		error?: unknown,
 		logLevel: typeof LogLevel.verbose | typeof LogLevel.default = LogLevel.default,
->>>>>>> b45e166d
 	): void {
 		const perfEvent = {
 			...event,
 			category: event.category ?? "performance",
 		};
 
-<<<<<<< HEAD
-		this.sendTelemetryEventCore(perfEvent, error, decideLogLevel(perfEvent.category, logLevel));
-=======
 		this.sendTelemetryEventCore(
 			perfEvent,
 			error,
 			perfEvent.category === "error" ? LogLevel.error : logLevel,
 		);
->>>>>>> b45e166d
 	}
 
 	protected prepareEvent(event: ITelemetryBaseEvent): ITelemetryBaseEvent {
@@ -507,15 +467,7 @@
 			return child;
 		}
 
-<<<<<<< HEAD
-		return new ChildLogger(
-			new FilteredLogger(baseLogger ? baseLogger : { send() {} }),
-			namespace,
-			properties,
-		);
-=======
 		return new ChildLogger(baseLogger ?? { send(): void {} }, namespace, properties);
->>>>>>> b45e166d
 	}
 
 	private constructor(
@@ -548,42 +500,10 @@
 	 * @param event - the event to send
 	 */
 	public send(event: ITelemetryBaseEvent, logLevel?: LogLevel): void {
-<<<<<<< HEAD
-		this.baseLogger.send(event, logLevel, (ev: ITelemetryBaseEvent) => this.prepareEvent(ev));
-	}
-}
-
-/**
- * Logger to help filter out events based on the spcecified config.
- */
-class FilteredLogger implements ITelemetryBaseLogger {
-	public constructor(protected readonly baseLogger: ITelemetryBaseLogger) {}
-
-	private shouldFilterOutEvent(event: ITelemetryPropertiesExt, logLevel?: LogLevel): boolean {
-		const eventLogLevel = logLevel ?? LogLevel.default;
-		const configLogLevel = this.baseLogger.eventsConfig?.logLevel ?? LogLevel.default;
-		// Filter out in case event log level is below what is wanted in config.
-		if (eventLogLevel >= configLogLevel) {
-			return false;
-		}
-		return true;
-	}
-
-	public send(
-		event: ITelemetryBaseEvent,
-		logLevel?: LogLevel,
-		enrichEvent?: (ev: ITelemetryBaseEvent) => ITelemetryBaseEvent,
-	): void {
 		if (this.shouldFilterOutEvent(event, logLevel)) {
 			return;
 		}
-		this.baseLogger.send(enrichEvent ? enrichEvent(event) : event);
-=======
-		if (this.shouldFilterOutEvent(event, logLevel)) {
-			return;
-		}
 		this.baseLogger.send(this.prepareEvent(event), logLevel);
->>>>>>> b45e166d
 	}
 }
 
