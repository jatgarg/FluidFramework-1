--- conflicted
+++ resolved
@@ -25,7 +25,8 @@
   },
   "dependencies": {
     "@fluidframework/common-utils": "^0.19.1",
-<<<<<<< HEAD
+    "@fluidframework/component-runtime": "^0.21.0",
+    "@fluidframework/container-runtime": "^0.21.0",
     "@fluidframework/driver-definitions": "^0.21.0",
     "@fluidframework/driver-utils": "^0.21.0",
     "@fluidframework/fluidapp-odsp-urlresolver": "^0.21.0",
@@ -37,21 +38,6 @@
     "@fluidframework/routerlicious-urlresolver": "^0.21.0",
     "@fluidframework/runtime-definitions": "^0.21.0",
     "@fluidframework/tool-utils": "^0.21.0"
-=======
-    "@fluidframework/component-runtime": "^0.20.0",
-    "@fluidframework/container-runtime": "^0.20.0",
-    "@fluidframework/driver-definitions": "^0.20.0",
-    "@fluidframework/driver-utils": "^0.20.0",
-    "@fluidframework/fluidapp-odsp-urlresolver": "^0.20.0",
-    "@fluidframework/odsp-driver": "^0.20.0",
-    "@fluidframework/odsp-urlresolver": "^0.20.0",
-    "@fluidframework/odsp-utils": "^0.20.0",
-    "@fluidframework/protocol-definitions": "^0.1007.0-0",
-    "@fluidframework/routerlicious-driver": "^0.20.0",
-    "@fluidframework/routerlicious-urlresolver": "^0.20.0",
-    "@fluidframework/runtime-definitions": "^0.20.0",
-    "@fluidframework/tool-utils": "^0.20.0"
->>>>>>> dddd1b13
   },
   "devDependencies": {
     "@fluidframework/build-common": "^0.17.0",
