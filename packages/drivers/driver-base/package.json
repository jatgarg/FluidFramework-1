{
  "name": "@fluidframework/driver-base",
<<<<<<< HEAD
  "version": "1.3.0",
=======
  "version": "2.0.0",
>>>>>>> 27be1e84
  "description": "Shared driver code for Fluid driver implementations",
  "homepage": "https://fluidframework.com",
  "repository": {
    "type": "git",
    "url": "https://github.com/microsoft/FluidFramework.git",
    "directory": "packages/drivers/driver-base"
  },
  "license": "MIT",
  "author": "Microsoft and contributors",
  "sideEffects": false,
  "main": "dist/index.js",
  "module": "lib/index.js",
  "types": "dist/index.d.ts",
  "scripts": {
    "build": "npm run build:genver && concurrently npm:build:compile npm:lint && npm run build:docs",
    "build:compile": "concurrently npm:tsc npm:build:esnext",
    "build:docs": "api-extractor run --local --typescript-compiler-folder ../../../node_modules/typescript && copyfiles -u 1 ./_api-extractor-temp/doc-models/* ../../../_api-extractor-temp/",
    "build:esnext": "tsc --project ./tsconfig.esnext.json",
    "build:full": "npm run build",
    "build:full:compile": "npm run build:compile",
    "build:genver": "gen-version",
    "ci:build:docs": "api-extractor run --typescript-compiler-folder ../../../node_modules/typescript && copyfiles -u 1 ./_api-extractor-temp/* ../../../_api-extractor-temp/",
    "clean": "rimraf dist lib *.tsbuildinfo *.build.log",
    "eslint": "eslint --format stylish src",
    "eslint:fix": "eslint --format stylish src --fix --fix-type problem,suggestion,layout",
    "lint": "npm run eslint",
    "lint:fix": "npm run eslint:fix",
    "tsc": "tsc",
    "tsfmt": "tsfmt --verify",
    "tsfmt:fix": "tsfmt --replace"
  },
  "dependencies": {
    "@fluidframework/common-definitions": "^0.20.1",
    "@fluidframework/common-utils": "^0.32.1",
<<<<<<< HEAD
    "@fluidframework/driver-definitions": "^1.3.0",
    "@fluidframework/driver-utils": "^1.3.0",
    "@fluidframework/protocol-definitions": "^0.1028.2000",
    "@fluidframework/telemetry-utils": "^1.3.0"
=======
    "@fluidframework/driver-definitions": "^2.0.0",
    "@fluidframework/driver-utils": "^2.0.0",
    "@fluidframework/protocol-definitions": "^0.1029.1000-0",
    "@fluidframework/telemetry-utils": "^2.0.0"
>>>>>>> 27be1e84
  },
  "devDependencies": {
    "@fluidframework/build-common": "^0.24.0",
    "@fluidframework/driver-base-previous": "npm:@fluidframework/driver-base@^1.2.0",
    "@fluidframework/eslint-config-fluid": "^0.28.2000",
    "@microsoft/api-extractor": "^7.22.2",
    "@rushstack/eslint-config": "^2.5.1",
    "@types/node": "^14.18.0",
    "concurrently": "^6.2.0",
    "copyfiles": "^2.1.0",
    "eslint": "~8.6.0",
    "rimraf": "^2.6.2",
    "socket.io-client": "^4.4.1",
    "typescript": "~4.5.5",
    "typescript-formatter": "7.1.0"
  },
  "typeValidation": {
<<<<<<< HEAD
    "version": "1.3.0",
=======
    "version": "2.0.0",
>>>>>>> 27be1e84
    "broken": {}
  }
}<|MERGE_RESOLUTION|>--- conflicted
+++ resolved
@@ -1,10 +1,6 @@
 {
   "name": "@fluidframework/driver-base",
-<<<<<<< HEAD
-  "version": "1.3.0",
-=======
   "version": "2.0.0",
->>>>>>> 27be1e84
   "description": "Shared driver code for Fluid driver implementations",
   "homepage": "https://fluidframework.com",
   "repository": {
@@ -39,21 +35,14 @@
   "dependencies": {
     "@fluidframework/common-definitions": "^0.20.1",
     "@fluidframework/common-utils": "^0.32.1",
-<<<<<<< HEAD
-    "@fluidframework/driver-definitions": "^1.3.0",
-    "@fluidframework/driver-utils": "^1.3.0",
-    "@fluidframework/protocol-definitions": "^0.1028.2000",
-    "@fluidframework/telemetry-utils": "^1.3.0"
-=======
     "@fluidframework/driver-definitions": "^2.0.0",
     "@fluidframework/driver-utils": "^2.0.0",
     "@fluidframework/protocol-definitions": "^0.1029.1000-0",
     "@fluidframework/telemetry-utils": "^2.0.0"
->>>>>>> 27be1e84
   },
   "devDependencies": {
     "@fluidframework/build-common": "^0.24.0",
-    "@fluidframework/driver-base-previous": "npm:@fluidframework/driver-base@^1.2.0",
+    "@fluidframework/driver-base-previous": "npm:@fluidframework/driver-base@1.1.0",
     "@fluidframework/eslint-config-fluid": "^0.28.2000",
     "@microsoft/api-extractor": "^7.22.2",
     "@rushstack/eslint-config": "^2.5.1",
@@ -67,11 +56,7 @@
     "typescript-formatter": "7.1.0"
   },
   "typeValidation": {
-<<<<<<< HEAD
-    "version": "1.3.0",
-=======
     "version": "2.0.0",
->>>>>>> 27be1e84
     "broken": {}
   }
 }