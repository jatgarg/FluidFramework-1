--- conflicted
+++ resolved
@@ -1,10 +1,6 @@
 {
   "name": "@fluidframework/routerlicious-urlresolver",
-<<<<<<< HEAD
-  "version": "0.59.4000",
-=======
   "version": "0.60.1000",
->>>>>>> 3c923a5a
   "description": "Url Resolver for routerlicious urls.",
   "homepage": "https://fluidframework.com",
   "repository": {
@@ -51,13 +47,8 @@
     "@fluidframework/build-common": "^0.23.0",
     "@fluidframework/build-tools": "^0.2.66793",
     "@fluidframework/eslint-config-fluid": "^0.28.2000-0",
-<<<<<<< HEAD
-    "@fluidframework/mocha-test-setup": "^0.59.4000",
-    "@fluidframework/routerlicious-urlresolver-previous": "npm:@fluidframework/routerlicious-urlresolver@0.59.2000",
-=======
     "@fluidframework/mocha-test-setup": "^0.60.1000",
     "@fluidframework/routerlicious-urlresolver-previous": "npm:@fluidframework/routerlicious-urlresolver@^0.59.0",
->>>>>>> 3c923a5a
     "@rushstack/eslint-config": "^2.5.1",
     "@types/mocha": "^9.1.1",
     "@types/nconf": "^0.10.0",
@@ -83,11 +74,7 @@
     "typescript-formatter": "7.1.0"
   },
   "typeValidation": {
-<<<<<<< HEAD
-    "version": "0.59.3000",
-=======
     "version": "0.60.1000",
->>>>>>> 3c923a5a
     "broken": {}
   }
 }