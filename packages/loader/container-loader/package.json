{
	"name": "@fluidframework/container-loader",
	"version": "2.5.0",
	"description": "Fluid container loader",
	"homepage": "https://fluidframework.com",
	"repository": {
		"type": "git",
		"url": "https://github.com/microsoft/FluidFramework.git",
		"directory": "packages/loader/container-loader"
	},
	"license": "MIT",
	"author": "Microsoft and contributors",
	"sideEffects": false,
	"type": "module",
	"exports": {
		".": {
			"import": {
				"types": "./lib/public.d.ts",
				"default": "./lib/index.js"
			},
			"require": {
				"types": "./dist/public.d.ts",
				"default": "./dist/index.js"
			}
		},
		"./internal/test/container": {
			"import": {
				"types": "./lib/container.d.ts",
				"default": "./lib/container.js"
			},
			"require": {
				"types": "./dist/container.d.ts",
				"default": "./dist/container.js"
			}
		},
		"./internal/test/contracts": {
			"import": {
				"types": "./lib/contracts.d.ts",
				"default": "./lib/contracts.js"
			},
			"require": {
				"types": "./dist/contracts.d.ts",
				"default": "./dist/contracts.js"
			}
		},
		"./internal/test/connectionManager": {
			"import": {
				"types": "./lib/connectionManager.d.ts",
				"default": "./lib/connectionManager.js"
			},
			"require": {
				"types": "./dist/connectionManager.d.ts",
				"default": "./dist/connectionManager.js"
			}
		},
		"./internal/test/deltaManager": {
			"import": {
				"types": "./lib/deltaManager.d.ts",
				"default": "./lib/deltaManager.js"
			},
			"require": {
				"types": "./dist/deltaManager.d.ts",
				"default": "./dist/deltaManager.js"
			}
		},
		"./internal/test/utils": {
			"import": {
				"types": "./lib/utils.d.ts",
				"default": "./lib/utils.js"
			},
			"require": {
				"types": "./dist/utils.d.ts",
				"default": "./dist/utils.js"
			}
		},
		"./legacy": {
			"import": {
				"types": "./lib/legacy.d.ts",
				"default": "./lib/index.js"
			},
			"require": {
				"types": "./dist/legacy.d.ts",
				"default": "./dist/index.js"
			}
		},
		"./internal": {
			"import": {
				"types": "./lib/index.d.ts",
				"default": "./lib/index.js"
			},
			"require": {
				"types": "./dist/index.d.ts",
				"default": "./dist/index.js"
			}
		}
	},
	"main": "lib/index.js",
	"types": "lib/public.d.ts",
	"scripts": {
		"api": "fluid-build . --task api",
		"api-extractor:commonjs": "flub generate entrypoints --outDir ./dist",
		"api-extractor:esnext": "flub generate entrypoints --outDir ./lib --node10TypeCompat",
		"build": "fluid-build . --task build",
		"build:api-reports": "concurrently \"npm:build:api-reports:*\"",
		"build:api-reports:current": "api-extractor run --local --config api-extractor/api-extractor.current.json",
		"build:api-reports:legacy": "api-extractor run --local --config api-extractor/api-extractor.legacy.json",
		"build:commonjs": "fluid-build . --task commonjs",
		"build:compile": "fluid-build . --task compile",
		"build:docs": "api-extractor run --local",
		"build:esnext": "tsc --project ./tsconfig.json",
		"build:genver": "gen-version",
		"build:test": "npm run build:test:esm && npm run build:test:cjs",
		"build:test:cjs": "fluid-tsc commonjs --project ./src/test/tsconfig.cjs.json",
		"build:test:esm": "tsc --project ./src/test/tsconfig.json",
		"check:are-the-types-wrong": "attw --pack . --exclude-entrypoints ./internal/test/container ./internal/test/contracts ./internal/test/connectionManager ./internal/test/deltaManager ./internal/test/utils",
		"check:biome": "biome check .",
		"check:exports": "concurrently \"npm:check:exports:*\"",
		"check:exports:bundle-release-tags": "api-extractor run --config api-extractor/api-extractor-lint-bundle.json",
		"check:exports:cjs:legacy": "api-extractor run --config api-extractor/api-extractor-lint-legacy.cjs.json",
		"check:exports:cjs:public": "api-extractor run --config api-extractor/api-extractor-lint-public.cjs.json",
		"check:exports:esm:legacy": "api-extractor run --config api-extractor/api-extractor-lint-legacy.esm.json",
		"check:exports:esm:public": "api-extractor run --config api-extractor/api-extractor-lint-public.esm.json",
		"check:format": "npm run check:biome",
		"check:prettier": "prettier --check . --cache --ignore-path ../../../.prettierignore",
		"ci:build:api-reports": "concurrently \"npm:ci:build:api-reports:*\"",
		"ci:build:api-reports:current": "api-extractor run --config api-extractor/api-extractor.current.json",
		"ci:build:api-reports:legacy": "api-extractor run --config api-extractor/api-extractor.legacy.json",
		"ci:build:docs": "api-extractor run",
		"clean": "rimraf --glob dist lib \"*.d.ts\" \"**/*.tsbuildinfo\" \"**/*.build.log\" _api-extractor-temp nyc",
		"eslint": "eslint --format stylish src",
		"eslint:fix": "eslint --format stylish src --fix --fix-type problem,suggestion,layout",
		"format": "npm run format:biome",
		"format:biome": "biome check . --write",
		"format:prettier": "prettier --write . --cache --ignore-path ../../../.prettierignore",
		"lint": "fluid-build . --task lint",
		"lint:fix": "fluid-build . --task eslint:fix --task format",
		"place:cjs:package-stub": "copyfiles -f ../../../common/build/build-common/src/cjs/package.json ./dist",
		"test": "npm run test:mocha",
		"test:coverage": "c8 npm test",
		"test:mocha": "npm run test:mocha:esm && echo skipping cjs to avoid overhead - npm run test:mocha:cjs",
		"test:mocha:cjs": "mocha --recursive \"dist/test/**/*.spec.*js\" --exit",
		"test:mocha:esm": "mocha --recursive \"lib/test/**/*.spec.*js\" --exit",
		"test:mocha:verbose": "cross-env FLUID_TEST_VERBOSE=1 npm run test:mocha",
		"tsc": "fluid-tsc commonjs --project ./tsconfig.cjs.json && npm run place:cjs:package-stub",
		"tsc:watch": "npm run place:cjs:package-stub && fluid-tsc commonjs --project ./tsconfig.cjs.json --watch",
		"typetests:gen": "flub generate typetests --dir . -v",
		"typetests:prepare": "flub typetests --dir . --reset --previous --normalize"
	},
	"c8": {
		"all": true,
		"cache-dir": "nyc/.cache",
		"exclude": [
			"src/test/**/*.*ts",
			"dist/test/**/*.*js",
			"lib/test/**/*.*js"
		],
		"exclude-after-remap": false,
		"include": [
			"src/**/*.*ts",
			"dist/**/*.*js",
			"lib/**/*.*js"
		],
		"report-dir": "nyc/report",
		"reporter": [
			"cobertura",
			"html",
			"text"
		],
		"temp-directory": "nyc/.nyc_output"
	},
	"dependencies": {
		"@fluid-internal/client-utils": "workspace:~",
		"@fluidframework/container-definitions": "workspace:~",
		"@fluidframework/core-interfaces": "workspace:~",
		"@fluidframework/core-utils": "workspace:~",
		"@fluidframework/driver-definitions": "workspace:~",
		"@fluidframework/driver-utils": "workspace:~",
		"@fluidframework/telemetry-utils": "workspace:~",
		"@types/events_pkg": "npm:@types/events@^3.0.0",
		"@ungap/structured-clone": "^1.2.0",
		"debug": "^4.3.4",
		"double-ended-queue": "^2.1.0-0",
		"events_pkg": "npm:events@^3.1.0",
		"uuid": "^9.0.0"
	},
	"devDependencies": {
		"@arethetypeswrong/cli": "^0.16.4",
		"@biomejs/biome": "~1.9.3",
		"@fluid-internal/client-utils": "workspace:~",
		"@fluid-internal/mocha-test-setup": "workspace:~",
		"@fluid-private/test-loader-utils": "workspace:~",
		"@fluid-tools/build-cli": "^0.49.0",
		"@fluidframework/build-common": "^2.0.3",
		"@fluidframework/build-tools": "^0.49.0",
		"@fluidframework/container-loader-previous": "npm:@fluidframework/container-loader@~2.4.0",
		"@fluidframework/eslint-config-fluid": "^5.4.0",
		"@microsoft/api-extractor": "7.47.8",
		"@types/debug": "^4.1.5",
		"@types/double-ended-queue": "^2.1.0",
		"@types/mocha": "^9.1.1",
		"@types/node": "^18.19.0",
		"@types/sinon": "^17.0.3",
		"@types/ungap__structured-clone": "^1.2.0",
		"@types/uuid": "^9.0.2",
		"c8": "^8.0.1",
		"concurrently": "^8.2.1",
		"copyfiles": "^2.4.1",
		"cross-env": "^7.0.3",
		"eslint": "~8.55.0",
		"mocha": "^10.2.0",
		"mocha-multi-reporters": "^1.5.1",
		"moment": "^2.21.0",
		"prettier": "~3.0.3",
		"rimraf": "^4.4.0",
		"sinon": "^17.0.1",
		"typescript": "~5.4.5"
	},
	"typeValidation": {
<<<<<<< HEAD
		"broken": {
			"Interface_IContainerExperimental": {
				"backCompat": false
			}
		}
=======
		"broken": {},
		"entrypoint": "legacy"
>>>>>>> 7a8c8d0e
	}
}<|MERGE_RESOLUTION|>--- conflicted
+++ resolved
@@ -216,15 +216,11 @@
 		"typescript": "~5.4.5"
 	},
 	"typeValidation": {
-<<<<<<< HEAD
 		"broken": {
 			"Interface_IContainerExperimental": {
 				"backCompat": false
 			}
-		}
-=======
-		"broken": {},
+		},
 		"entrypoint": "legacy"
->>>>>>> 7a8c8d0e
 	}
 }