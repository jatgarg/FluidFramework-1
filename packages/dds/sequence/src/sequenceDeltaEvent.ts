--- conflicted
+++ resolved
@@ -35,10 +35,7 @@
         private readonly mergeTreeClient: Client,
     ) {
         assert(deltaArgs.deltaSegments.length > 0, 0x2d8 /* "Empty change event should not be emitted." */);
-<<<<<<< HEAD
-=======
         this.isEmpty = false;
->>>>>>> a3e961bc
         this.deltaOperation = deltaArgs.operation;
 
         this.sortedRanges = new Lazy<SortedSegmentSet<ISequenceDeltaRange<TOperation>>>(
