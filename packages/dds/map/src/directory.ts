--- conflicted
+++ resolved
@@ -50,6 +50,7 @@
 interface IDirectoryMessageHandler {
     /**
      * Apply the given operation.
+     * @param msg - The message from the server to apply.
      * @param op - The directory operation to apply
      * @param local - Whether the message originated from the local client
      * @param localOpMetadata - For local client messages, this is the metadata that was submitted with the message.
@@ -221,70 +222,6 @@
      * Blob IDs representing larger directory data that was serialized.
      */
     blobs: string[];
-<<<<<<< HEAD
-=======
-    content: IDirectoryDataObject;
-}
-
-function serializeDirectory(root: SubDirectory, serializer: IFluidSerializer): ISummaryTreeWithStats {
-    const MinValueSizeSeparateSnapshotBlob = 8 * 1024;
-
-    const builder = new SummaryTreeBuilder();
-    let counter = 0;
-    const blobs: string[] = [];
-
-    const stack: [SubDirectory, IDirectoryDataObject][] = [];
-    const content: IDirectoryDataObject = {};
-    stack.push([root, content]);
-
-    while (stack.length > 0) {
-        // eslint-disable-next-line @typescript-eslint/no-non-null-assertion
-        const [currentSubDir, currentSubDirObject] = stack.pop()!;
-        for (const [key, value] of currentSubDir.getSerializedStorage(serializer)) {
-            if (!currentSubDirObject.storage) {
-                currentSubDirObject.storage = {};
-            }
-            const result: ISerializableValue = {
-                type: value.type,
-
-                value: value.value && JSON.parse(value.value) as object,
-            };
-            if (value.value && value.value.length >= MinValueSizeSeparateSnapshotBlob) {
-                const extraContent: IDirectoryDataObject = {};
-                let largeContent = extraContent;
-                if (currentSubDir.absolutePath !== posix.sep) {
-                    for (const dir of currentSubDir.absolutePath.substr(1).split(posix.sep)) {
-                        const subDataObject: IDirectoryDataObject = {};
-                        largeContent.subdirectories = { [dir]: subDataObject };
-                        largeContent = subDataObject;
-                    }
-                }
-                largeContent.storage = { [key]: result };
-                const blobName = `blob${counter}`;
-                counter++;
-                blobs.push(blobName);
-                builder.addBlob(blobName, JSON.stringify(extraContent));
-            } else {
-                currentSubDirObject.storage[key] = result;
-            }
-        }
-
-        for (const [subdirName, subdir] of currentSubDir.subdirectories()) {
-            if (!currentSubDirObject.subdirectories) {
-                currentSubDirObject.subdirectories = {};
-            }
-            const subDataObject: IDirectoryDataObject = {};
-            currentSubDirObject.subdirectories[subdirName] = subDataObject;
-            stack.push([subdir as SubDirectory, subDataObject]);
-        }
-    }
-
-    const newFormat: IDirectoryNewStorageFormat = {
-        blobs,
-        content,
-    };
-    builder.addBlob(snapshotFileName, JSON.stringify(newFormat));
->>>>>>> c5e99844
 
     /**
      * Storage content representing directory data that was not serialized.
@@ -679,8 +616,8 @@
                     let newSubDir = currentSubDir.getSubDirectory(subdirName) as SubDirectory;
                     if (!newSubDir) {
                         newSubDir = new SubDirectory(
-                            0, //todo read from file
-                            [], // todo read from file
+                            0,
+                            [],
                             this,
                             this.runtime,
                             this.serializer,
@@ -713,13 +650,8 @@
         if (message.type === MessageType.Operation) {
             const op: IDirectoryOperation = message.contents as IDirectoryOperation;
             const handler = this.messageHandlers.get(op.type);
-<<<<<<< HEAD
             assert(handler !== undefined, 0x00e /* Missing message handler for message type */);
-            handler.process(op, local, localOpMetadata);
-=======
-            assert(handler !== undefined, 0x00e /* `Missing message handler for message type: ${message.type}` */);
             handler.process(message, op, local, localOpMetadata);
->>>>>>> c5e99844
         }
     }
 
@@ -765,6 +697,17 @@
         return this.localValueMaker.fromSerializable(serializable);
     }
 
+    private shouldProcessMessage(subDir: SubDirectory, msg: ISequencedDocumentMessage) {
+        // If the message is either from the creator of directory or this directory was created when
+        // container was detached or in case this directory is already live(known to other clients)
+        // and the op was created after the directory was created then apply this op.
+        if (subDir.clientIds.includes(msg.clientId) || subDir.clientIds.includes("detached") ||
+            (subDir.sequenceNumber !== -1 && subDir.sequenceNumber <= msg.referenceSequenceNumber)) {
+            return true;
+        }
+        return false;
+    }
+
     /**
      * Set the message handlers for the directory.
      */
@@ -774,7 +717,7 @@
             {
                 process: (msg: ISequencedDocumentMessage, op: IDirectoryClearOperation, local, localOpMetadata) => {
                     const subdir = this.getWorkingDirectory(op.path) as SubDirectory | undefined;
-                    if (subdir) {
+                    if (subdir && this.shouldProcessMessage(subdir, msg)) {
                         subdir.processClearMessage(op, local, localOpMetadata);
                     }
                 },
@@ -791,7 +734,7 @@
             {
                 process: (msg: ISequencedDocumentMessage, op: IDirectoryDeleteOperation, local, localOpMetadata) => {
                     const subdir = this.getWorkingDirectory(op.path) as SubDirectory | undefined;
-                    if (subdir) {
+                    if (subdir && this.shouldProcessMessage(subdir, msg)) {
                         subdir.processDeleteMessage(op, local, localOpMetadata);
                     }
                 },
@@ -808,13 +751,9 @@
             {
                 process: (msg: ISequencedDocumentMessage, op: IDirectorySetOperation, local, localOpMetadata) => {
                     const subdir = this.getWorkingDirectory(op.path) as SubDirectory | undefined;
-                    if (subdir) {
-                        if(subdir.clientIds.includes(msg.clientId)
-                            || (subdir.sequenceNumber !== -1
-                                && msg.referenceSequenceNumber <= subdir.sequenceNumber)){
-                                const context = local ? undefined : this.makeLocal(op.key, op.path, op.value);
-                                subdir.processSetMessage(op, context, local, localOpMetadata);
-                        }
+                    if (subdir && this.shouldProcessMessage(subdir, msg)) {
+                        const context = local ? undefined : this.makeLocal(op.key, op.path, op.value);
+                        subdir.processSetMessage(op, context, local, localOpMetadata);
                     }
                 },
                 submit: (op: IDirectorySetOperation, localOpMetadata: unknown) => {
@@ -829,8 +768,12 @@
         this.messageHandlers.set(
             "createSubDirectory",
             {
-                process: (msg: ISequencedDocumentMessage,
-                    op: IDirectoryCreateSubDirectoryOperation, local, localOpMetadata) => {
+                process: (
+                    msg: ISequencedDocumentMessage,
+                    op: IDirectoryCreateSubDirectoryOperation,
+                    local,
+                    localOpMetadata,
+                ) => {
                     const parentSubdir = this.getWorkingDirectory(op.path) as SubDirectory | undefined;
                     if (parentSubdir) {
                         parentSubdir.processCreateSubDirectoryMessage(msg, op, local, localOpMetadata);
@@ -849,11 +792,18 @@
         this.messageHandlers.set(
             "deleteSubDirectory",
             {
-                process: (msg: ISequencedDocumentMessage,
-                    op: IDirectoryDeleteSubDirectoryOperation, local, localOpMetadata) => {
-                    const parentSubdir = this.getWorkingDirectory(op.path) as SubDirectory | undefined;
-                    if (parentSubdir) {
-                        parentSubdir.processDeleteSubDirectoryMessage(msg, op, local, localOpMetadata);
+                process: (
+                    msg: ISequencedDocumentMessage,
+                    op: IDirectoryDeleteSubDirectoryOperation,
+                    local,
+                    localOpMetadata,
+                ) => {
+                    const subdir = this.getWorkingDirectory(op.path) as SubDirectory | undefined;
+                    if (subdir && this.shouldProcessMessage(subdir, msg)) {
+                        const parentSubdir = this.getWorkingDirectory(op.path) as SubDirectory | undefined;
+                        if (parentSubdir) {
+                            parentSubdir.processDeleteSubDirectoryMessage(msg, op, local, localOpMetadata);
+                        }
                     }
                 },
                 submit: (op: IDirectoryDeleteSubDirectoryOperation, localOpMetadata: unknown) => {
@@ -898,7 +848,6 @@
                 }
                 const result: ISerializableValue = {
                     type: value.type,
-                    // eslint-disable-next-line @typescript-eslint/ban-types
                     value: value.value && JSON.parse(value.value) as object,
                 };
                 if (value.value && value.value.length >= MinValueSizeSeparateSnapshotBlob) {
@@ -1043,6 +992,8 @@
 
     /**
      * Constructor.
+     * @param sequenceNumber - Message seq number at which this was created.
+     * @param clientIds - Ids of client which created this directory.
      * @param directory - Reference back to the SharedDirectory to perform operations
      * @param runtime - The data store runtime this directory is associated with
      * @param serializer - The serializer to serialize / parse handles
@@ -1160,15 +1111,11 @@
         }
 
         // Create the sub directory locally first.
-<<<<<<< HEAD
-        const isNew = this.createSubDirectoryCore(subdirName, true);
-=======
-        // eslint-disable-next-line @typescript-eslint/no-non-null-assertion
-        this.createSubDirectoryCore(subdirName, -1, this.runtime.clientId!);
->>>>>>> c5e99844
-
-        // eslint-disable-next-line @typescript-eslint/no-non-null-assertion
-        const subDir: IDirectory = this._subdirectories.get(subdirName)!;
+        const isNew = this.createSubDirectoryCore(subdirName, true, -1, this.directory.isAttached() ?
+            // eslint-disable-next-line @typescript-eslint/no-non-null-assertion
+            this.runtime.clientId! : "detached");
+        const subDir = this._subdirectories.get(subdirName);
+        assert(subDir !== undefined, "subdirectory should exist after creation");
 
         // If we are not attached, don't submit the op.
         if (!this.directory.isAttached()) {
@@ -1210,11 +1157,7 @@
     public deleteSubDirectory(subdirName: string): boolean {
         this.throwIfDisposed();
         // Delete the sub directory locally first.
-<<<<<<< HEAD
         const subDir = this.deleteSubDirectoryCore(subdirName, true);
-=======
-        const successfullyRemoved = this.deleteSubDirectoryCore(subdirName);
->>>>>>> c5e99844
 
         // If we are not attached, don't submit the op.
         if (!this.directory.isAttached()) {
@@ -1489,15 +1432,11 @@
         local: boolean,
         localOpMetadata: unknown,
     ): void {
-<<<<<<< HEAD
-        this.throwIfDisposed();
-        if (!this.needProcessSubDirectoryOperation(op, local, localOpMetadata)) {
-=======
-        if (!this.needProcessSubDirectoryOperations(msg, op, local, localOpMetadata)) {
->>>>>>> c5e99844
+        this.throwIfDisposed();
+        if (!this.needProcessSubDirectoryOperation(msg, op, local, localOpMetadata)) {
             return;
         }
-        this.createSubDirectoryCore(op.subdirName, msg.sequenceNumber, msg.clientId);
+        this.createSubDirectoryCore(op.subdirName, local, msg.sequenceNumber, msg.clientId);
     }
 
     /**
@@ -1514,15 +1453,11 @@
         local: boolean,
         localOpMetadata: unknown,
     ): void {
-<<<<<<< HEAD
-        this.throwIfDisposed();
-        if (!this.needProcessSubDirectoryOperation(op, local, localOpMetadata)) {
-=======
-        if (!this.needProcessSubDirectoryOperations(msg, op, local, localOpMetadata)) {
->>>>>>> c5e99844
+        this.throwIfDisposed();
+        if (!this.needProcessSubDirectoryOperation(msg, op, local, localOpMetadata)) {
             return;
         }
-        this.deleteSubDirectoryCore(op.subdirName);
+        this.deleteSubDirectoryCore(op.subdirName, local);
     }
 
     /**
@@ -1877,12 +1812,8 @@
      * For messages from a remote client, this will be undefined.
      * @returns True if the operation should be processed, false otherwise
      */
-<<<<<<< HEAD
     private needProcessSubDirectoryOperation(
-=======
-    private needProcessSubDirectoryOperations(
         msg: ISequencedDocumentMessage,
->>>>>>> c5e99844
         op: IDirectorySubDirectoryOperation,
         local: boolean,
         localOpMetadata: unknown,
@@ -1890,7 +1821,6 @@
         const pendingSubDirectoryMessageId = this.pendingSubDirectories.get(op.subdirName);
         if (pendingSubDirectoryMessageId !== undefined) {
             if (local) {
-<<<<<<< HEAD
                 assert(isSubDirLocalOpMetadata(localOpMetadata),
                     0x012 /* pendingMessageId is missing from the local client's operation */);
                 const pendingMessageIds = this.pendingSubDirectories.get(op.subdirName);
@@ -1898,13 +1828,6 @@
                     0x332 /* Unexpected pending message received */);
                 pendingMessageIds.shift();
                 if (pendingMessageIds.length === 0) {
-=======
-                assert(localOpMetadata !== undefined,
-                    0x012 /* `pendingMessageId is missing from the local client's ${op.type} operation` */);
-                const pendingMessageId = localOpMetadata as number;
-                const pendingSubDirectoryMessageId = this.pendingSubDirectories.get(op.subdirName)
-                if (pendingSubDirectoryMessageId === pendingMessageId) {
->>>>>>> c5e99844
                     this.pendingSubDirectories.delete(op.subdirName);
                 }
                 if (op.type === "deleteSubDirectory") {
@@ -1919,14 +1842,25 @@
                 // If this is remote delete op and we have keys in this subDirectory, then we need to delete these
                 // keys except the pending ones as they will be sequenced after this delete.
                 const subDirectory = this._subdirectories.get(op.subdirName);
-                subDirectory?.clearExceptPendingKeys();
+                if (subDirectory) {
+                    subDirectory.clearExceptPendingKeys();
+                    // In case of remote delete op, we need to reset the creation seq number and client ids of
+                    // creators as the previous directory is getting deleted and we will initialize again when
+                    // we will receive op for the create again.
+                    subDirectory.sequenceNumber = -1;
+                    subDirectory.clientIds = [];
+                }
             }
-            // eslint-disable-next-line @typescript-eslint/no-non-null-assertion
-            const dir = this._subdirectories.get(op.subdirName)!;
-            if(dir.sequenceNumber === -1){
-                dir.sequenceNumber = msg.sequenceNumber
-                if(!dir.clientIds.includes(msg.clientId)){
-                    dir.clientIds.push(msg.clientId)
+            if (op.type === "createSubDirectory") {
+                const dir = this._subdirectories.get(op.subdirName);
+                if (dir?.sequenceNumber === -1) {
+                    // Only set the seq on the first message, could be more
+                    dir.sequenceNumber = msg.sequenceNumber;
+                }
+                // The client created the dir at or after the dirs seq, so list its client id as a creator.
+                if (dir !== undefined && !dir.clientIds.includes(msg.clientId)
+                    && dir.sequenceNumber <= msg.sequenceNumber) {
+                    dir.clientIds.push(msg.clientId);
                 }
             }
             return false;
@@ -2004,32 +1938,18 @@
      * @param local - Whether the message originated from the local client
      * @returns - True if is newly created, false if it already existed.
      */
-<<<<<<< HEAD
-    private createSubDirectoryCore(subdirName: string, local: boolean): boolean {
-        if (!this._subdirectories.has(subdirName)) {
+    private createSubDirectoryCore(subdirName: string, local: boolean, seq: number, clientId: string): boolean {
+        const subdir = this._subdirectories.get(subdirName);
+        if (subdir === undefined) {
             const absolutePath = posix.join(this.absolutePath, subdirName);
-            const subDir = new SubDirectory(this.directory, this.runtime, this.serializer, absolutePath);
+            const subDir = new SubDirectory(
+                seq, [clientId], this.directory, this.runtime, this.serializer, absolutePath);
             this.registerEventsOnSubDirectory(subDir, subdirName);
             this._subdirectories.set(subdirName, subDir);
             this.emit("subDirectoryCreated", subdirName, local, this);
             return true;
-=======
-    private createSubDirectoryCore(subdirName: string, seq:number, clientId: string) {
-        const subdir = this._subdirectories.get(subdirName);
-        if (subdir === undefined) {
-            this._subdirectories.set(
-                subdirName,
-                new SubDirectory(
-                    seq,
-                    [clientId],
-                    this.directory,
-                    this.runtime,
-                    this.serializer,
-                    posix.join(this.absolutePath, subdirName)),
-            );
-        }else{
-            subdir.clientIds.push(clientId)
->>>>>>> c5e99844
+        } else {
+            subdir.clientIds.push(clientId);
         }
         return false;
     }
@@ -2048,12 +1968,8 @@
      * @param subdirName - The name of the subdirectory being deleted
      * @param local - Whether the message originated from the local client
      */
-<<<<<<< HEAD
     private deleteSubDirectoryCore(subdirName: string, local: boolean) {
         const previousValue = this._subdirectories.get(subdirName);
-=======
-    private deleteSubDirectoryCore(subdirName: string) {
->>>>>>> c5e99844
         // This should make the subdirectory structure unreachable so it can be GC'd and won't appear in snapshots
         // Might want to consider cleaning out the structure more exhaustively though? But not when rollback.
         if (previousValue !== undefined) {
