/*!
 * Copyright (c) Microsoft Corporation and contributors. All rights reserved.
 * Licensed under the MIT License.
 */

import { assert, unreachableCase } from "@fluidframework/core-utils";
import {
	AttributionKey,
	OpAttributionKey,
	DetachedAttributionKey,
} from "@fluidframework/runtime-definitions";
import { ISegment } from "./mergeTreeNodes";

/**
 * @internal
 */
export interface SequenceOffsets {
	/**
	 * Parallel array with posBreakpoints which tracks the seq of insertion.
	 *
	 * @example
	 *
	 * If seqs is [45, 46] and posBreakpoints is [0, 3], the section of the string
	 * between offsets 0 and 3 was inserted at seq 45 and the section of the string between
	 * 3 and the length of the string was inserted at seq 46.
	 *
	 * @remarks We use null here rather than undefined as round-tripping through JSON converts
	 * undefineds to null anyway
	 */
	// eslint-disable-next-line @rushstack/no-new-null
	seqs: (number | AttributionKey | null)[];
	posBreakpoints: number[];
}

/**
 * @internal
 */
export interface SerializedAttributionCollection extends SequenceOffsets {
	channels?: { [name: string]: SequenceOffsets };
	/* Total length; only necessary for validation */
	length: number;
}

/**
 * @internal
 */
export interface IAttributionCollectionSpec<T> {
	// eslint-disable-next-line @rushstack/no-new-null
	root: Iterable<{ offset: number; key: T | null }>;
	// eslint-disable-next-line @rushstack/no-new-null
	channels?: { [name: string]: Iterable<{ offset: number; key: T | null }> };
	length: number;
}

/**
 * @internal
 * @sealed
 */
export interface IAttributionCollectionSerializer {
	/**
	 * @internal
	 */
	serializeAttributionCollections(
		segments: Iterable<{
			attribution?: IAttributionCollection<AttributionKey>;
			cachedLength: number;
		}>,
	): SerializedAttributionCollection;

	/**
	 * Populates attribution information on segments using the provided summary.
	 * @internal
	 */
	populateAttributionCollections(
		segments: Iterable<ISegment>,
		summary: SerializedAttributionCollection,
	): void;
}

/**
 * @alpha
 */
export interface IAttributionCollection<T> {
	/**
	 * Retrieves the attribution key associated with the provided offset.
	 * @param channel - When specified, gets an attribution key associated with a particular channel.
	 */
	getAtOffset(offset: number, channel?: string): AttributionKey | undefined;

	/**
	 * Total length of all attribution keys in this collection.
	 */
	readonly length: number;

	readonly channelNames: Iterable<string>;

	/**
	 * Retrieve all key/offset pairs stored on this segment. Entries should be ordered by offset, such that
	 * the `i`th result's attribution key applies to offsets in the open range between the `i`th offset and the
	 * `i+1`th offset.
	 * The last entry's key applies to the open interval from the last entry's offset to this collection's length.
	 * @internal
	 */
	getAll(): IAttributionCollectionSpec<T>;

	/** @internal */
	splitAt(pos: number): IAttributionCollection<T>;

	/** @internal */
	append(other: IAttributionCollection<T>): void;

	/** @internal */
	clone(): IAttributionCollection<T>;

	/**
	 * Updates this collection with new attribution data.
	 * @param name - Name of the channel that requires an update. Undefined signifies the root channel.
	 * Updates apply only to the individual channel (i.e. if an attribution policy needs to update the root
	 * channel and 4 other channels, it should call `.update` 5 times).
	 * @param channel - Updated collection for that channel.
	 * @internal
	 */
	update(name: string | undefined, channel: IAttributionCollection<T>);
}

// note: treats null and undefined as equivalent
export function areEqualAttributionKeys(
	// eslint-disable-next-line @rushstack/no-new-null
	a: AttributionKey | null | undefined,
	// eslint-disable-next-line @rushstack/no-new-null
	b: AttributionKey | null | undefined,
): boolean {
	if (!a && !b) {
		return true;
	}

	if (!a || !b) {
		return false;
	}

	if (a.type !== b.type) {
		return false;
	}

	// Note: TS can't narrow the type of b inside this switch statement, hence the need for casting.
	switch (a.type) {
		case "op":
			return a.seq === (b as OpAttributionKey).seq;
		case "detached":
			return a.id === (b as DetachedAttributionKey).id;
		case "local":
			return true;
		default:
			unreachableCase(a, "Unhandled AttributionKey type");
	}
}

export class AttributionCollection implements IAttributionCollection<AttributionKey> {
	private offsets: number[] = [];
	private keys: (AttributionKey | null)[] = [];

	private channels?: { [name: string]: AttributionCollection };

	private get channelEntries(): [string, AttributionCollection][] {
		return Object.entries(this.channels ?? {});
	}

<<<<<<< HEAD
	// eslint-disable-next-line @rushstack/no-new-null
	public constructor(private _length: number, baseEntry?: AttributionKey | null) {
=======
	public constructor(
		private _length: number,
		baseEntry?: AttributionKey | null,
	) {
>>>>>>> 9991f921
		if (baseEntry !== undefined) {
			this.offsets.push(0);
			this.keys.push(baseEntry);
		}
	}

	public get channelNames(): string[] {
		return Object.keys(this.channels ?? {});
	}

	public getAtOffset(offset: number): AttributionKey;
	public getAtOffset(offset: number, channel: string): AttributionKey | undefined;
	public getAtOffset(offset: number, channel?: string): AttributionKey | undefined {
		if (channel !== undefined) {
			const subCollection = this.channels?.[channel];
			return subCollection?.getAtOffset(offset);
		}
		assert(offset >= 0 && offset < this._length, 0x443 /* Requested offset should be valid */);
		return this.get(this.findIndex(offset));
	}

	private findIndex(offset: number): number {
		// Note: maximum length here is 256 for text segments. Perf testing shows that linear scan beats binary search
		// for attribution collections with under ~64 entries, and even at maximum size (which would require a maximum
		// length segment with every offset having different attribution), getAtOffset is on the order of 100ns.
		let i = 0;
		while (i < this.offsets.length && offset > this.offsets[i]) {
			i++;
		}
		return this.offsets[i] === offset ? i : i - 1;
	}

	private get(index: number): AttributionKey | undefined {
		const key = this.keys[index];
		return key ?? undefined;
	}

	public get length(): number {
		return this._length;
	}

	/**
	 * Splits this attribution collection into two with entries for [0, pos) and [pos, length).
	 */
	public splitAt(pos: number): AttributionCollection {
		const splitIndex = this.findIndex(pos);
		const splitCollection = new AttributionCollection(this.length - pos);
		for (let i = splitIndex; i < this.keys.length; i++) {
			splitCollection.offsets.push(Math.max(this.offsets[i] - pos, 0));
			splitCollection.keys.push(this.keys[i]);
		}

		if (this.channels) {
			splitCollection.channels = {};
			for (const [key, collection] of this.channelEntries) {
				splitCollection.channels[key] = collection.splitAt(pos);
			}
		}

		const spliceIndex = this.offsets[splitIndex] === pos ? splitIndex : splitIndex + 1;
		this.keys.splice(spliceIndex);
		this.offsets.splice(spliceIndex);
		this._length = pos;
		return splitCollection;
	}

	public append(other: AttributionCollection): void {
		const lastEntry = this.keys[this.keys.length - 1];
		for (let i = 0; i < other.keys.length; i++) {
			if (i !== 0 || !areEqualAttributionKeys(lastEntry, other.keys[i])) {
				this.offsets.push(other.offsets[i] + this.length);
				this.keys.push(other.keys[i]);
			}
		}

		if (other.channels !== undefined || this.channels !== undefined) {
			this.channels ??= {};
			for (const [key, collection] of other.channelEntries) {
				const thisCollection = (this.channels[key] ??= new AttributionCollection(
					this.length,
					null,
				));
				thisCollection.append(collection);
			}
			for (const [key, collection] of this.channelEntries) {
				if (other.channels?.[key] === undefined) {
					collection.append(new AttributionCollection(other.length, null));
				}
			}
		}
		this._length += other.length;
	}

	public getAll(): IAttributionCollectionSpec<AttributionKey> {
		const root: IAttributionCollectionSpec<AttributionKey>["root"] = new Array(
			this.keys.length,
		);
		for (let i = 0; i < this.keys.length; i++) {
			root[i] = { offset: this.offsets[i], key: this.keys[i] };
		}
		const result: IAttributionCollectionSpec<AttributionKey> = {
			root,
			length: this.length,
		};
		if (this.channels !== undefined) {
			result.channels = {};
			for (const [key, collection] of this.channelEntries) {
				result.channels[key] = collection.getAll().root;
			}
		}
		return result;
	}

	public clone(): AttributionCollection {
		const copy = new AttributionCollection(this.length);
		copy.keys = this.keys.slice();
		copy.offsets = this.offsets.slice();
		if (this.channels !== undefined) {
			const channelsCopy = {};
			for (const [key, collection] of this.channelEntries) {
				channelsCopy[key] = collection.clone();
			}
			copy.channels = channelsCopy;
		}
		return copy;
	}

	public update(name: string | undefined, channel: AttributionCollection) {
		assert(
			channel.length === this.length,
			0x5c0 /* AttributionCollection channel update should have consistent segment length */,
		);
		if (name === undefined) {
			this.offsets = [...channel.offsets];
			this.keys = [...channel.keys];
		} else {
			this.channels ??= {};
			if (this.channels[name] !== undefined) {
				this.channels[name].update(undefined, channel);
			} else {
				this.channels[name] = channel;
			}
		}
	}

	/**
	 * Rehydrates attribution information from its serialized form into the provided iterable of consecutive segments.
	 */
	public static populateAttributionCollections(
		segments: ISegment[],
		summary: SerializedAttributionCollection,
	): void {
		const { channels } = summary;
		assert(
			summary.seqs.length === summary.posBreakpoints.length,
			0x445 /* Invalid attribution summary blob provided */,
		);

		const extractOntoSegments = (
			{ seqs, posBreakpoints }: SequenceOffsets,
			assignToSegment: (collection: AttributionCollection, segment: ISegment) => void,
		) => {
			let curIndex = 0;
			let cumulativeSegPos = 0;

			for (const segment of segments) {
				const attribution = new AttributionCollection(segment.cachedLength);
				const pushEntry = (offset: number, seq: AttributionKey | number | null) => {
					attribution.offsets.push(offset);
					attribution.keys.push(
						seq === null ? null : typeof seq === "object" ? seq : { type: "op", seq },
					);
				};
				if (posBreakpoints[curIndex] > cumulativeSegPos) {
					curIndex--;
				}

				while (posBreakpoints[curIndex] < cumulativeSegPos + segment.cachedLength) {
					const nextOffset = Math.max(posBreakpoints[curIndex] - cumulativeSegPos, 0);
					pushEntry(nextOffset, seqs[curIndex]);
					curIndex++;
				}

				if (attribution.offsets.length === 0) {
					pushEntry(0, seqs[curIndex - 1]);
				}

				assignToSegment(attribution, segment);
				cumulativeSegPos += segment.cachedLength;
			}
		};

		extractOntoSegments(summary, (collection, segment) => {
			segment.attribution = collection;
		});
		if (channels) {
			for (const [name, collectionSpec] of Object.entries(channels)) {
				extractOntoSegments(collectionSpec, (collection, segment) => {
					// Cast is valid as we just assigned this field above
					((segment.attribution as AttributionCollection).channels ??= {})[name] =
						collection;
				});
			}
		}
	}

	/**
	 * Condenses attribution information on consecutive segments into a `SerializedAttributionCollection`
	 *
	 * Note: this operates on segments rather than attribution collections directly so that it can handle cases
	 * where only some segments have attribution defined.
	 */
	public static serializeAttributionCollections(
		segments: Iterable<{
			attribution?: IAttributionCollection<AttributionKey>;
			cachedLength: number;
		}>,
	): SerializedAttributionCollection {
		const allCollectionSpecs: IAttributionCollectionSpec<AttributionKey>[] = [];

		const allChannelNames = new Set<string>();
		for (const segment of segments) {
			const collection =
				segment.attribution ?? new AttributionCollection(segment.cachedLength, null);
			const spec = collection.getAll();
			allCollectionSpecs.push(spec);
			if (spec.channels) {
				for (const name of Object.keys(spec.channels)) {
					allChannelNames.add(name);
				}
			}
		}

		const extractSequenceOffsets = (
			getSpecEntries: (
				spec: IAttributionCollectionSpec<AttributionKey>,
			) => Iterable<{ offset: number; key: AttributionKey | null }>,
		): SerializedAttributionCollection => {
			const posBreakpoints: number[] = [];
			const seqs: (number | AttributionKey | null)[] = [];
			let mostRecentAttributionKey: AttributionKey | null | undefined;
			let cumulativePos = 0;

			for (const spec of allCollectionSpecs) {
				for (const { offset, key } of getSpecEntries(spec)) {
					assert(
						key?.type !== "local",
						0x5c1 /* local attribution keys should never be put in summaries */,
					);
					if (
						mostRecentAttributionKey === undefined ||
						!areEqualAttributionKeys(key, mostRecentAttributionKey)
					) {
						posBreakpoints.push(offset + cumulativePos);
						seqs.push(!key ? null : key.type === "op" ? key.seq : key);
					}
					mostRecentAttributionKey = key;
				}

				cumulativePos += spec.length;
			}

			return { seqs, posBreakpoints, length: cumulativePos };
		};

		const blobContents = extractSequenceOffsets((spec) => spec.root);
		if (allChannelNames.size > 0) {
			const channels: { [name: string]: SequenceOffsets } = {};
			for (const name of allChannelNames) {
				const { posBreakpoints, seqs } = extractSequenceOffsets(
					(spec) => spec.channels?.[name] ?? [{ offset: 0, key: null }],
				);
				channels[name] = { posBreakpoints, seqs };
			}
			blobContents.channels = channels;
		}

		return blobContents;
	}
}<|MERGE_RESOLUTION|>--- conflicted
+++ resolved
@@ -165,15 +165,10 @@
 		return Object.entries(this.channels ?? {});
 	}
 
-<<<<<<< HEAD
-	// eslint-disable-next-line @rushstack/no-new-null
-	public constructor(private _length: number, baseEntry?: AttributionKey | null) {
-=======
 	public constructor(
 		private _length: number,
 		baseEntry?: AttributionKey | null,
 	) {
->>>>>>> 9991f921
 		if (baseEntry !== undefined) {
 			this.offsets.push(0);
 			this.keys.push(baseEntry);
